--- conflicted
+++ resolved
@@ -619,12 +619,8 @@
         # ints that are known to be size-like and may have 0/1 entries that we
         # must not specialize on.
         self.force_unspec_int_unbacked_size_like = False
-<<<<<<< HEAD
-        self.tensor_to_policy = WeakTensorKeyDictionary()
-=======
         # See note [Tensor Fakification and Symbol Caching]
         self.tensor_to_context = WeakTensorKeyDictionary()
->>>>>>> 172a1038
 
     @staticmethod
     @contextmanager
