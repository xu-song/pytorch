--- conflicted
+++ resolved
@@ -26,115 +26,6 @@
     for every collective. It should be used as a convinient tool when playing
     with distributed but don't care about the actual data.
     """
-<<<<<<< HEAD
-=======
-    def __init__(self, rank, world_size):
-        super().__init__(rank, world_size)
-        self._rank = rank
-        self._world_size = world_size
-
-    def allreduce(self, tensor_list, opts=AllreduceOptions()):
-        return ret_work(tensor_list)
-
-    def allreduce_coalesced(self, tensor_list, opts=AllreduceOptions()):
-        return ret_work(tensor_list)
-
-    def allgather(self, output_tensors, input_tensor, opts=AllgatherOptions()):
-        # NOTE: in general it's not good form to try to make FakePG work with 'real data',
-        # but the reasoning here is that we want FakePG to work with DeviceMesh's init
-        # code that have the data validation, which makes it worth the tradeoff.
-        # In general user should use MTPG or normal PG for cases where they may care about
-        # real data from collectives
-        for chunk in output_tensors[0]:
-            chunk.copy_(input_tensor[0])
-        return ret_work(output_tensors)
-
-    def reduce_scatter(self, output_tensor, scatter_list, opts=ReduceScatterOptions()):
-        return ret_work(output_tensor)
-
-    def _allgather_base(self, output_tensor, input_tensor, opts=AllgatherOptions()):
-        # assume each rank have the same input tensor so we just copy to the results
-        # since it's not a real allgather, we simply make this copying logic to let
-        # some simple validation works (i.e. calling allgather to see if each rank have
-        # the same tensor or not)
-        # NOTE: in general it's not good form to try to make FakePG work with 'real data',
-        # but the reasoning here is that we want FakePG to work with DeviceMesh's init
-        # code that have the data validation, which makes it worth the tradeoff.
-        # In general user should use MTPG or normal PG for cases where they may care about
-        # real data from collectives
-        chunks = output_tensor.chunk(self._world_size)
-        for chunk in chunks:
-            chunk.copy_(input_tensor)
-        return ret_work(output_tensor)
-
-    def _reduce_scatter_base(self, output_tensor, input_tensor, opts=ReduceScatterOptions()):
-        return ret_work(output_tensor)
-
-    def barrier(self, opts=BarrierOptions()):
-        # it should be no-op for fake pg
-        pass
-
-    def broadcast(self, tensors: List[Tensor], opts=BroadcastOptions()):
-        return ret_work(tensors)
-
-    def scatter(
-        self,
-        output_tensors: List[Tensor],
-        input_tensors: List[List[Tensor]],
-        opts=ScatterOptions(),
-    ):
-        return ret_work(output_tensors)
-
-    def alltoall(
-        self,
-        output_tensors: List[Tensor],
-        input_tensors: List[Tensor],
-        opts=AllToAllOptions(),
-    ):
-        return ret_work(output_tensors)
-
-    def alltoall_base(
-        self,
-        output_tensor: Tensor,
-        input_tensor: Tensor,
-        output_split_sizes: List[int],
-        input_split_sizes: List[int],
-        opts=AllToAllOptions(),
-    ):
-        return ret_work(output_tensor)
-
-    def send(
-        self,
-        tensors: List[Tensor],
-        dstRank: int,
-        tag: int,
-    ):
-        return ret_work(None)
-
-    def recv(
-        self,
-        tensors: List[Tensor],
-        srcRank: int,
-        tag: int,
-    ):
-        return ret_work(tensors)
-
-    def getBackendName(self):
-        return "fake"
-
-    def __repr__(self):
-        return f"FakePG world_size:{self._world_size} rank:{self._rank}"
-
-
-class FakeStore(dist.Store):
-    """
-    A fake store is a fake Key-Value store simply for initialization usage
-    the of fake process group, one can either use FakeStore or HashStore.
-    """
-    pass
-
-def _create_fake_pg(prefix_store, rank, world_size, timeout):
->>>>>>> 990ddcfc
     return FakeProcessGroup(rank, world_size)
 
 
