--- conflicted
+++ resolved
@@ -864,10 +864,6 @@
                 qconfig_dict = custom_qconfig_dict
             prepared = prepare(
                 model, qconfig_dict,
-<<<<<<< HEAD
-                example_inputs=inputs,
-=======
->>>>>>> 8d93f6b4
                 prepare_custom_config_dict=prepare_custom_config_dict,
                 backend_config_dict=backend_config_dict)
             if not quant_type == QuantType.DYNAMIC:
@@ -1031,9 +1027,6 @@
         x = self.fc1(x)
         return x
 
-    def get_example_inputs(self) -> Tuple[Any, ...]:
-        return (torch.rand(1, 5),)
-
 class AnnotatedSingleLayerLinearModel(torch.nn.Module):
     def __init__(self, qengine='fbgemm'):
         super().__init__()
@@ -1044,9 +1037,6 @@
         x = self.fc1(x)
         return x
 
-    def get_example_inputs(self) -> Tuple[Any, ...]:
-        return (torch.rand(1, 5),)
-
 class SingleLayerLinearDynamicModel(torch.nn.Module):
     def __init__(self, qengine='fbgemm'):
         super().__init__()
@@ -1057,12 +1047,6 @@
         x = self.fc1(x)
         return x
 
-<<<<<<< HEAD
-    def get_example_inputs(self) -> Tuple[Any, ...]:
-        return (torch.rand(1, 5),)
-
-=======
->>>>>>> 8d93f6b4
 class LinearAddModel(nn.Module):
     def __init__(self):
         super().__init__()
@@ -1075,12 +1059,6 @@
         x = self.fc2(x)
         return x
 
-<<<<<<< HEAD
-    def get_example_inputs(self) -> Tuple[Any, ...]:
-        return (torch.rand(1, 5),)
-
-=======
->>>>>>> 8d93f6b4
 class RNNDynamicModel(torch.nn.Module):
     def __init__(self, mod_type):
         super().__init__()
@@ -1130,9 +1108,6 @@
         x = self.conv(x)
         return x
 
-    def get_example_inputs(self) -> Tuple[Any, ...]:
-        return (torch.rand(1, 3, 5, 5),)
-
 class ConvTransposeModel(torch.nn.Module):
     def __init__(self):
         super().__init__()
@@ -1141,9 +1116,6 @@
     def forward(self, x):
         x = self.conv(x)
         return x
-
-    def get_example_inputs(self) -> Tuple[Any, ...]:
-        return (torch.rand(1, 3, 5, 5),)
 
 class AnnotatedConvModel(torch.nn.Module):
     def __init__(self, qengine):
@@ -1159,9 +1131,6 @@
         x = self.dequant(x)
         return x
 
-    def get_example_inputs(self) -> Tuple[Any, ...]:
-        return (torch.rand(1, 3, 5, 5),)
-
 class AnnotatedConvTransposeModel(torch.nn.Module):
     def __init__(self, qengine):
         super().__init__()
@@ -1176,9 +1145,6 @@
         x = self.dequant(x)
         return x
 
-    def get_example_inputs(self) -> Tuple[Any, ...]:
-        return (torch.rand(1, 3, 5, 5),)
-
 class ConvBnModel(torch.nn.Module):
     def __init__(self):
         super().__init__()
@@ -1189,9 +1155,6 @@
         x = self.conv(x)
         x = self.bn(x)
         return x
-
-    def get_example_inputs(self) -> Tuple[Any, ...]:
-        return (torch.rand(1, 3, 5, 5),)
 
 class AnnotatedConvBnModel(torch.nn.Module):
     def __init__(self):
@@ -1209,12 +1172,6 @@
         x = self.dequant(x)
         return x
 
-<<<<<<< HEAD
-    def get_example_inputs(self) -> Tuple[Any, ...]:
-        return (torch.rand(1, 3, 5, 5),)
-
-=======
->>>>>>> 8d93f6b4
 class ConvBnReLUModel(torch.nn.Module):
     def __init__(self):
         super().__init__()
@@ -1228,12 +1185,6 @@
         x = self.relu(x)
         return x
 
-<<<<<<< HEAD
-    def get_example_inputs(self) -> Tuple[Any, ...]:
-        return (torch.rand(1, 3, 5, 5),)
-
-=======
->>>>>>> 8d93f6b4
 class AnnotatedConvBnReLUModel(torch.nn.Module):
     def __init__(self, qengine='fbgemm'):
         super(AnnotatedConvBnReLUModel, self).__init__()
@@ -1259,12 +1210,6 @@
         else:
             torch.quantization.fuse_modules(self, [['conv', 'bn', 'relu']], inplace=True)
 
-<<<<<<< HEAD
-    def get_example_inputs(self) -> Tuple[Any, ...]:
-        return (torch.rand(1, 3, 5, 5),)
-
-=======
->>>>>>> 8d93f6b4
 class TwoLayerConvModel(torch.nn.Module):
     def __init__(self):
         super().__init__()
@@ -1275,12 +1220,6 @@
         x = self.conv1(x)
         x = self.conv2(x)
         return x
-<<<<<<< HEAD
-
-    def get_example_inputs(self) -> Tuple[Any, ...]:
-        return (torch.rand(1, 3, 5, 5),)
-=======
->>>>>>> 8d93f6b4
 
 class TwoLayerLinearModel(torch.nn.Module):
     def __init__(self):
@@ -1292,9 +1231,6 @@
         x = self.fc1(x)
         x = self.fc2(x)
         return x
-
-    def get_example_inputs(self) -> Tuple[Any, ...]:
-        return (torch.rand(1, 5),)
 
 class LinearModelWithSubmodule(nn.Module):
     def __init__(self):
@@ -1307,9 +1243,6 @@
         x = self.fc(x)
         return x
 
-    def get_example_inputs(self) -> Tuple[Any, ...]:
-        return self.subm.get_example_inputs()
-
 class AnnotatedTwoLayerLinearModel(torch.nn.Module):
     def __init__(self):
         super().__init__()
@@ -1321,9 +1254,6 @@
         x = self.fc1(x)
         x = self.fc2(x)
         return x
-
-    def get_example_inputs(self) -> Tuple[Any, ...]:
-        return (torch.rand(1, 5),)
 
 class ActivationsTestModel(torch.nn.Module):
     def __init__(self):
@@ -1351,13 +1281,6 @@
         x = self.relu(self.fc(x))
         return x
 
-<<<<<<< HEAD
-    def get_example_inputs(self) -> Tuple[Any, ...]:
-        return (torch.rand(1, 5),)
-
-
-=======
->>>>>>> 8d93f6b4
 class LinearReluLinearModel(torch.nn.Module):
     def __init__(self):
         super().__init__()
@@ -1371,12 +1294,6 @@
         x = self.fc2(x)
         return x
 
-<<<<<<< HEAD
-    def get_example_inputs(self) -> Tuple[Any, ...]:
-        return (torch.rand(1, 5),)
-
-=======
->>>>>>> 8d93f6b4
 class LinearReluAddModel(torch.nn.Module):
     def __init__(self):
         super().__init__()
@@ -1392,13 +1309,6 @@
         self.relu = torch.nn.ReLU()
         return x
 
-<<<<<<< HEAD
-    def get_example_inputs(self) -> Tuple[Any, ...]:
-        return (torch.rand(1, 5),)
-
-# TODO: self.fc should be self.conv
-=======
->>>>>>> 8d93f6b4
 class ConvReluModel(torch.nn.Module):
     def __init__(self):
         super().__init__()
@@ -1409,13 +1319,6 @@
         x = self.relu(self.fc(x))
         return x
 
-<<<<<<< HEAD
-    def get_example_inputs(self) -> Tuple[Any, ...]:
-        return (torch.rand(1, 3, 5, 5),)
-
-# TODO: self.fc should be self.conv
-=======
->>>>>>> 8d93f6b4
 class ConvReluConvModel(torch.nn.Module):
     def __init__(self):
         super().__init__()
@@ -1429,13 +1332,6 @@
         x = self.fc2(x)
         return x
 
-<<<<<<< HEAD
-    def get_example_inputs(self) -> Tuple[Any, ...]:
-        return (torch.rand(1, 3, 5, 5),)
-
-# TODO: self.fc should be self.conv
-=======
->>>>>>> 8d93f6b4
 class ConvReluAddModel(torch.nn.Module):
     def __init__(self):
         super().__init__()
@@ -1451,12 +1347,6 @@
         self.relu = torch.nn.ReLU()
         return x
 
-<<<<<<< HEAD
-    def get_example_inputs(self) -> Tuple[Any, ...]:
-        return (torch.rand(1, 3, 5, 5),)
-
-=======
->>>>>>> 8d93f6b4
 class NormalizationTestModel(torch.nn.Module):
     def __init__(self):
         super().__init__()
@@ -1602,12 +1492,6 @@
     def forward(self, x):
         return F.linear(x, self.weight, self.bias)
 
-<<<<<<< HEAD
-    def get_example_inputs(self) -> Tuple[Any, ...]:
-        return (torch.rand(1, 5),)
-
-=======
->>>>>>> 8d93f6b4
 class SingleLayerFunctionalLinearModel(torch.nn.Module):
     def __init__(self):
         super().__init__()
@@ -1617,12 +1501,6 @@
         x = self.linear1(x)
         return x
 
-<<<<<<< HEAD
-    def get_example_inputs(self) -> Tuple[Any, ...]:
-        return self.linear1.get_example_inputs()
-
-=======
->>>>>>> 8d93f6b4
 class TwoLayerFunctionalLinearModel(torch.nn.Module):
     def __init__(self):
         super().__init__()
@@ -1634,12 +1512,6 @@
         x = self.linear2(x)
         return x
 
-<<<<<<< HEAD
-    def get_example_inputs(self) -> Tuple[Any, ...]:
-        return self.linear1.get_example_inputs()
-
-=======
->>>>>>> 8d93f6b4
 class FunctionalLinearAddModel(torch.nn.Module):
     def __init__(self):
         super().__init__()
@@ -1652,12 +1524,6 @@
         x = self.linear2(x)
         return x
 
-<<<<<<< HEAD
-    def get_example_inputs(self) -> Tuple[Any, ...]:
-        return self.linear1.get_example_inputs()
-
-=======
->>>>>>> 8d93f6b4
 class FunctionalLinearReluModel(nn.Module):
     def __init__(self):
         super().__init__()
@@ -1668,12 +1534,6 @@
         x = F.relu(x)
         return x
 
-<<<<<<< HEAD
-    def get_example_inputs(self) -> Tuple[Any, ...]:
-        return self.linear.get_example_inputs()
-
-=======
->>>>>>> 8d93f6b4
 class FunctionalLinearReluLinearModel(nn.Module):
     def __init__(self):
         super().__init__()
@@ -1687,12 +1547,6 @@
         x = self.linear2(x)
         return x
 
-<<<<<<< HEAD
-    def get_example_inputs(self) -> Tuple[Any, ...]:
-        return self.linear1.get_example_inputs()
-
-=======
->>>>>>> 8d93f6b4
 class FunctionalConv2d(torch.nn.Module):
     def __init__(self):
         super().__init__()
@@ -1706,12 +1560,6 @@
     def forward(self, x):
         return F.conv2d(x, self.weight, self.bias, self.stride, self.padding, self.dilation, self.groups)
 
-<<<<<<< HEAD
-    def get_example_inputs(self) -> Tuple[Any, ...]:
-        return (torch.rand(1, 3, 5, 5),)
-
-=======
->>>>>>> 8d93f6b4
 class SingleLayerFunctionalConvModel(torch.nn.Module):
     def __init__(self):
         super().__init__()
@@ -1721,12 +1569,6 @@
         x = self.conv1(x)
         return x
 
-<<<<<<< HEAD
-    def get_example_inputs(self) -> Tuple[Any, ...]:
-        return self.conv1.get_example_inputs()
-
-=======
->>>>>>> 8d93f6b4
 class TwoLayerFunctionalConvModel(torch.nn.Module):
     def __init__(self):
         super().__init__()
@@ -1738,12 +1580,6 @@
         x = self.conv2(x)
         return x
 
-<<<<<<< HEAD
-    def get_example_inputs(self) -> Tuple[Any, ...]:
-        return self.conv1.get_example_inputs()
-
-=======
->>>>>>> 8d93f6b4
 class FunctionalConvReluModel(nn.Module):
     def __init__(self):
         super().__init__()
@@ -1754,12 +1590,6 @@
         x = F.relu(x)
         return x
 
-<<<<<<< HEAD
-    def get_example_inputs(self) -> Tuple[Any, ...]:
-        return self.conv.get_example_inputs()
-
-=======
->>>>>>> 8d93f6b4
 class FunctionalConvReluConvModel(nn.Module):
     def __init__(self):
         super().__init__()
@@ -1772,12 +1602,6 @@
         x = self.relu(x)
         x = self.conv2(x)
         return x
-<<<<<<< HEAD
-
-    def get_example_inputs(self) -> Tuple[Any, ...]:
-        return self.conv1.get_example_inputs()
-=======
->>>>>>> 8d93f6b4
 
 class SkipQuantModel(torch.nn.Module):
     r"""We can skip quantization by explicitly
@@ -2252,7 +2076,6 @@
         self.qconfig = default_qconfig
         self.quant = QuantStub()
         self.dequant = DeQuantStub()
-<<<<<<< HEAD
 
     def forward(self, indices, offsets, linear_in):
         emb = self.emb(indices, offsets)
@@ -2262,17 +2085,6 @@
         features = torch.cat([fc] + [emb], dim=1)
         return features
 
-=======
-
-    def forward(self, indices, offsets, linear_in):
-        emb = self.emb(indices, offsets)
-        q_x = self.quant(linear_in)
-        fc = self.fc(q_x)
-        fc = self.dequant(fc)
-        features = torch.cat([fc] + [emb], dim=1)
-        return features
-
->>>>>>> 8d93f6b4
 class DenseTopMLP(nn.Module):
 
     def __init__(self, dense_dim, dense_out, embedding_dim, top_out_in, top_out_out) -> None:
