#pragma once

// NB: Must be at the top of file to avoid including the deprecated "math.h".
// https://stackoverflow.com/questions/6563810/m-pi-works-with-math-h-but-not-with-cmath-in-visual-studio
#ifdef _MSC_VER
#ifndef _USE_MATH_DEFINES
#define _USE_MATH_DEFINES
#endif
#include <cmath>
#endif

#include <torch/csrc/autograd/generated/Functions.h>
#include <ATen/ATen.h>

namespace torch {
namespace autograd {
namespace generated {
namespace details {

extern const char* kCudnnDoubleBackwardMsg;

// A simple way to imperatively compute index ranges for slots
// that have been flattened
struct IndexRangeGenerator {
  IndexRange range(size_t range_size) {
    i += range_size;
    return {i - range_size, i};
  }
  size_t size() { return i; }
  private:
    size_t i = 0;
};

Tensor toNonOptFwGrad(const c10::optional<Tensor>& t);
Tensor toNonOptPrimal(const c10::optional<Tensor>& t);
Tensor toNonOptTensor(const c10::optional<Tensor>& t);

bool any_variable_defined(const variable_list& variables);
void copy_range(variable_list& out, IndexRange range, const at::Tensor & t);
void copy_range(variable_list& out, IndexRange range, at::ArrayRef<at::Tensor> t);
at::Tensor copysign_tensor_self_backward(const Tensor & grad, const Tensor & self, const Tensor & result);
at::Tensor not_implemented(const char* name, const char* reason="");
std::vector<Tensor> not_implemented_list(const char* name, const char* reason="");
at::Tensor handle_r_to_c(ScalarType self_st, Tensor gradient_result);
at::Tensor maybe_multiply(const at::Tensor & t, const at::Scalar & s);
int64_t _safe_size(IntArrayRef sizes, IntArrayRef dim);
Tensor restore_reduced_dims(const Tensor &output, IntArrayRef dims, bool keepdim);
Tensor scale_grad_by_count(const Tensor &grad, const Tensor &mask, IntArrayRef dims);
at::Tensor norm_backward(const at::Tensor & grad, const at::Tensor & self, const optional<at::Scalar> & p_, const at::Tensor & norm);
at::Tensor norm_backward(at::Tensor grad, const at::Tensor & self, const optional<at::Scalar> & p_, at::Tensor norm, at::IntArrayRef dim, bool keepdim);
at::Tensor linalg_vector_norm_backward(at::Tensor grad, const at::Tensor & self, const at::Scalar & ord, at::Tensor norm, const c10::optional<at::IntArrayRef> & opt_dim, bool keepdim);
at::Tensor pow_backward(at::Tensor grad, const at::Tensor & self, const at::Scalar & exponent_);
at::Tensor pow_backward_self(at::Tensor grad, const at::Tensor & self, const at::Tensor & exponent);
at::Tensor pow_backward_exponent(at::Tensor grad, const at::Tensor& self, const at::Tensor& exponent, at::Tensor result);
at::Tensor pow_backward_exponent(at::Tensor grad, const at::Scalar & base, const at::Tensor& exponent, at::Tensor result);
at::Tensor angle_backward(at::Tensor grad, const at::Tensor& self);
at::Tensor mul_tensor_backward(Tensor grad, Tensor other, ScalarType self_st);
at::Tensor div_tensor_self_backward(Tensor grad, Tensor other, ScalarType self_st);
at::Tensor div_tensor_other_backward(Tensor grad, Tensor self, Tensor other);
at::Tensor div_tensor_self_backward(Tensor grad, Tensor other, ScalarType self_st, const c10::optional<c10::string_view>& rounding_mode);
at::Tensor div_tensor_other_backward(Tensor grad, Tensor self, Tensor other, const c10::optional<c10::string_view>& rounding_mode);
at::Tensor mvlgamma_backward(at::Tensor grad, const at::Tensor & self, int64_t p);
at::Tensor permute_backwards(const at::Tensor & grad, at::IntArrayRef fwd_dims);
at::Tensor rad2deg_backward(const at::Tensor& grad);
at::Tensor deg2rad_backward(const at::Tensor& grad);
at::Tensor unsqueeze_multiple(const at::Tensor & t, at::IntArrayRef dim, size_t n_dims);
at::Tensor sum_backward(const at::Tensor & grad, at::IntArrayRef sizes, at::IntArrayRef dims, bool keepdim);
at::Tensor nansum_backward(const at::Tensor & grad, const at::Tensor & self, at::IntArrayRef dims, bool keepdim);
std::vector<int64_t> reverse_list(const at::IntArrayRef list);
at::Tensor reverse_dim(const at::Tensor& t, int64_t dim);
at::Tensor prod_safe_zeros_backward(const at::Tensor &grad, const at::Tensor& inp, int64_t dim);
at::Tensor prod_backward(const at::Tensor& grad, const at::Tensor& input, const at::Tensor& result);
at::Tensor prod_backward(at::Tensor grad, const at::Tensor& input, at::Tensor result, int64_t dim, bool keepdim);
at::Tensor solve_jvp(const Tensor& X, const Tensor& A, const Tensor& dA, const Tensor& dB);
at::Tensor solve_backward_self(const at::Tensor & grad, const at::Tensor & self, const at::Tensor & A);
at::Tensor solve_backward_A(const at::Tensor & grad, const at::Tensor & self, const at::Tensor & A, const at::Tensor & solution);
at::Tensor cumsum_backward(const at::Tensor & grad, int64_t dim);
at::Tensor logsumexp_backward(at::Tensor grad, const at::Tensor & self, at::Tensor result, at::IntArrayRef dim, bool keepdim);
at::Tensor logcumsumexp_backward(at::Tensor grad, const at::Tensor & self, at::Tensor result, int64_t dim);
at::Tensor unbind_backward(const variable_list& grads, int64_t dim);
at::Tensor unsqueeze_to(const at::Tensor & self, at::IntArrayRef sizes);
at::Tensor unsqueeze_to(const at::Tensor & self, int64_t dim, at::IntArrayRef sizes);
std::vector<at::Tensor> cat_tensors_backward(const at::Tensor & grad, const std::vector<std::vector<int64_t>> &sizes, const std::vector<ScalarType> &dtypes, int64_t dim);
at::Tensor clamp_backward(const at::Tensor & grad, const at::Tensor &self, const optional<at::Scalar>& min, const optional<at::Scalar>& max);
at::Tensor clamp_backward(const at::Tensor & grad, const at::Tensor &self, const at::Tensor& min, const at::Tensor& max);
std::tuple<at::Tensor, at::Tensor> clamp_backward_min_max(const at::Tensor& grad, const at::Tensor& self, const at::Tensor& min, const at::Tensor& max, const std::array<bool, 2>&);
at::IntArrayRef strides_or_error(const Tensor & input, c10::string_view const & input_name);
at::Tensor mm_mat1_backward(const Tensor & grad, const Tensor & mat2, at::IntArrayRef mat1_sizes, at::IntArrayRef mat1_strides, const Scalar & alpha);
at::Tensor mm_mat2_backward(const at::Tensor & grad, const at::Tensor & mat1, at::IntArrayRef sizes, at::IntArrayRef strides, const at::Scalar & alpha);
at::Tensor _sparse_addmm_sparse_backward(const at::Tensor& grad, const at::Tensor& sparse_, const at::Tensor& dense, const at::Scalar& alpha);
at::Tensor sparse_sparse_matmul_backward(const at::Tensor& grad, const at::Tensor& mat1, const at::Tensor& mat2,int64_t grad_order);
at::Tensor renorm_backward(const at::Tensor & grad, const at::Tensor & self, const at::Scalar& p, int64_t dim, const at::Scalar& maxnorm);
at::Tensor repeat_backward(at::Tensor grad, at::IntArrayRef repeats, at::IntArrayRef input_shape);
at::Tensor _fused_dropout_backward(at::Tensor grad, at::Tensor mask, double p1m);
at::Tensor evenly_distribute_backward(at::Tensor grad, const at::Tensor & input, const at::Tensor & value);
at::Tensor sgn_backward(Tensor result, Tensor grad, Tensor self);
at::Tensor var_backward(at::Tensor grad, const at::Tensor& self, c10::optional<IntArrayRef> dim, c10::optional<int64_t> correction, bool keepdim);
at::Tensor std_backward(const at::Tensor& result, const at::Tensor& grad, const at::Tensor& self, c10::optional<IntArrayRef> dim, c10::optional<int64_t> correction, bool keepdim);
at::Tensor mean_backward(at::Tensor grad, const at::IntArrayRef sizes, at::IntArrayRef dim, bool keepdim);
at::Tensor mean_backward(at::Tensor grad, const at::IntArrayRef sizes, int64_t numel);
at::Tensor var_std_mean_backward(const variable_list& grads, const at::Tensor& self, const at::Tensor& r1, const at::Tensor& r2, c10::optional<IntArrayRef> dim, c10::optional<int64_t> correction, bool keepdim, bool is_std);
at::Tensor masked_scatter_backward(const at::Tensor & grad, const at::Tensor & mask, at::IntArrayRef sizes);
at::Tensor cholesky_backward(at::Tensor grad, bool upper, at::Tensor L);
at::Tensor cholesky_jvp(const at::Tensor& input_tangent, const at::Tensor& L, bool upper);
at::Tensor cholesky_inverse_backward(at::Tensor grad, at::Tensor L, bool upper, at::Tensor inverse);
Tensor pinv_jvp(
  const Tensor& A,
  const Tensor& pinvA,
  const Tensor& dA
);
Tensor pinv_backward(
  const Tensor& grad,
  const Tensor& pinvA,
  const Tensor& A
);
at::Tensor split_with_sizes_backward(const std::vector<torch::autograd::Variable> &grads,
                                     IntArrayRef split_sizes, int64_t dim, IntArrayRef sizes, const at::TensorOptions &options);
at::Tensor split_backward(const std::vector<torch::autograd::Variable> &grads, int64_t split_size, int64_t dim, at::IntArrayRef sizes, const at::TensorOptions &options);
at::Tensor max_pool_double_backward(const at::Tensor & grad, const at::Tensor & indices, int dim);
at::Tensor glu_double_backward(const at::Tensor & grad, const at::Tensor & grad_output, const at::Tensor & input, int64_t dim);
at::Tensor glu_double_backward_grad_output(const at::Tensor & grad, const at::Tensor & input, int64_t dim);
at::Tensor infinitely_differentiable_silu_backward(const at::Tensor& grad_output, const at::Tensor& input);
at::Tensor infinitely_differentiable_mish_backward(const at::Tensor& grad_output, const at::Tensor& input);
Tensor infinitely_differentiable_logit_backward(const Tensor& grad, const Tensor& self, c10::optional<double> eps);
at::Tensor kl_div_double_backward_grad_output(const at::Tensor & grad, const at::Tensor & input, const at::Tensor & target, int64_t reduction, bool log_target);
Tensor binary_cross_entropy_target_backward(
  const Tensor& grad,
  const Tensor& self,
  const Tensor& target,
  const c10::optional<Tensor>& weight,
  int64_t reduction);
at::Tensor binary_cross_entropy_with_logits_target_backward(const at::Tensor& grad_output, const at::Tensor& self, const at::Tensor& target, const c10::optional<at::Tensor>& weight, const c10::optional<at::Tensor>& pos_weight, int64_t reduction);
at::Tensor log_sigmoid_double_backward(const at::Tensor & grad, const at::Tensor & input);
at::Tensor softmax_double_backward(const at::Tensor & grad, const at::Tensor & grad_output, int dim, const at::Tensor & output);
at::Tensor binary_cross_entropy_double_backward(const at::Tensor & grad_output, const at::Tensor & grad, const at::Tensor & input, const at::Tensor & target, const c10::optional<at::Tensor>& weight, int64_t reduction);
at::Tensor binary_cross_entropy_double_backward_grad_output(const at::Tensor & grad, const at::Tensor & input, const at::Tensor & target, const c10::optional<at::Tensor>& weight, int64_t reduction);
at::Tensor l1_loss_double_backward(const at::Tensor & grad, const at::Tensor & grad_output, const at::Tensor & input, const at::Tensor & target, int64_t reduction);
at::Tensor l1_loss_double_backward_grad_output(const at::Tensor & grad, const at::Tensor & grad_output, const at::Tensor & input, const at::Tensor & target, int64_t reduction);
at::Tensor smooth_l1_loss_double_backward(const at::Tensor & grad, const at::Tensor & input, const at::Tensor & target, int64_t reduction, double beta);
at::Tensor smooth_l1_loss_double_backward_grad_output(const at::Tensor & grad, const at::Tensor & grad_output, const at::Tensor & input, const at::Tensor & target, int64_t reduction, double beta);
at::Tensor huber_loss_double_backward(const at::Tensor & grad, const at::Tensor & input, const at::Tensor & target, int64_t reduction, double delta);
at::Tensor huber_loss_double_backward_grad_output(const at::Tensor & grad, const at::Tensor & grad_output, const at::Tensor & input, const at::Tensor & target, int64_t reduction, double delta);
at::Tensor mse_loss_double_backward(const at::Tensor & grad, const at::Tensor & input, int64_t reduction);
at::Tensor mse_loss_double_backward_grad_output(const at::Tensor & grad, const at::Tensor & grad_output, const at::Tensor & input, const at::Tensor & target, int64_t reduction);
at::Tensor soft_margin_loss_double_backward(const at::Tensor & grad, const at::Tensor & input, const at::Tensor & target, int64_t reduction);
at::Tensor soft_margin_loss_double_backward_grad_output(const at::Tensor & grad, const at::Tensor & grad_output, const at::Tensor & input, const at::Tensor & target, int64_t reduction);
at::Tensor softplus_double_backward(const at::Tensor & grad, const at::Tensor & input, const at::Scalar& beta, const at::Scalar& threshold);
at::Tensor logdet_backward(const at::Tensor & grad, const at::Tensor& self, const at::Tensor& logdet);
at::Tensor slogdet_backward(const at::Tensor& grad_logabsdet, const at::Tensor& self, const at::Tensor& signdet, const at::Tensor& logabsdet);
at::Tensor log1p_backward(const at::Tensor& grad, const at::Tensor& self);
at::Tensor sinc_backward(const at::Tensor& grad, const at::Tensor& self);
at::Tensor sparse_constructor_values_backward(const at::Tensor& sparse_grad_out, const at::Tensor& indices);
at::Tensor embedding_dense_double_backward(const at::Tensor & grad, const at::Tensor & indices, int64_t padding_idx);
at::Tensor index_backward(at::Tensor zeros_like_self, const torch::List<c10::optional<Tensor>>& indices, const at::Tensor& grad);
at::Tensor _cudnn_ctc_loss_backward(const at::Tensor& grad_out, const at::Tensor& loss, const at::Tensor& raw_grad, bool zero_infinity);
at::Tensor elu_double_backward(const Tensor& grad, const Tensor& grad_output, const Scalar& alpha, const Scalar& scale, const Scalar& input_scale, bool is_result, const Tensor& self_or_result);

Tensor svd_backward(const std::vector<torch::autograd::Variable> &grads, const Tensor& self,
          bool some, bool compute_uv, const Tensor& raw_u, const Tensor& sigma, const Tensor& raw_v);
Tensor slice_backward_wrapper(
    const at::Tensor& grad,
    const c10::IntArrayRef& input_sizes,
    int64_t dim,
    c10::optional<int64_t> start,
    c10::optional<int64_t> end,
    int64_t step);
Tensor linalg_eig_backward(const std::vector<torch::autograd::Variable> &grads, const Tensor& self,
                           const Tensor& L, const Tensor& V);
Tensor linalg_lstsq_jvp(
  const Tensor& A,
  const Tensor& B,
  const Tensor& dA,
  const Tensor& dB
);
Tensor eigh_jvp_eigenvectors(const Tensor& input_tangent, const Tensor& eigenvalues, const Tensor& eigenvectors);
Tensor eigh_jvp_eigenvalues(const Tensor& input_tangent, const Tensor& eigenvalues, const Tensor& eigenvectors);
Tensor eigh_backward(const std::vector<torch::autograd::Variable> &grads, const Tensor& self,
                    bool eigenvectors, const Tensor& L, const Tensor& V);
std::tuple<Tensor, Tensor> triangular_solve_backward(
    const Tensor & grad_x, const Tensor & grad_m,
    const Tensor & b, const Tensor & a, const Tensor & x,
    const bool upper, const bool transpose, const bool unitriangular,
    std::array<bool, 2> output_mask);
Tensor triangular_solve_jvp(
  const Tensor& X, const Tensor& A,
  const Tensor& dA, const Tensor& dB,
  const bool upper,
  const bool transpose,
  const bool unitriangular
);
std::tuple<Tensor, Tensor, Tensor> _trilinear_backward(const Tensor& grad_out, const Tensor& i1, const Tensor& i2, const Tensor& i3,
                                                       IntArrayRef expand1, IntArrayRef expand2, IntArrayRef expand3,
                                                       IntArrayRef sumdim, std::array<bool, 3> grad_mask);
Tensor linalg_qr_backward(const std::vector<torch::autograd::Variable> &grads, const Tensor& self,
                          c10::string_view mode, const Tensor& Q, const Tensor& R);
Tensor eig_backward(const std::vector<torch::autograd::Variable> &grads, const Tensor& self,
                    bool eigenvectors, const Tensor& lambda, const Tensor& v);
Tensor linalg_matrix_exp_differential(const Tensor& self, const Tensor& grad, bool adjoint);
Tensor linalg_det_backward(const Tensor & grad, const Tensor& self, const Tensor& det);
std::tuple<Tensor, Tensor, Tensor> batchnorm_double_backward(
    const Tensor & input,
    const c10::optional<Tensor> & gamma,
    const Tensor & ggI,
    const Tensor & ggG,
    const Tensor & ggB,
    const Tensor & gO,
    const c10::optional<Tensor> & running_mean,
    const c10::optional<Tensor> & running_var,
    bool training,
    double eps,
    const c10::optional<Tensor> & save_mean,
    const c10::optional<Tensor> & save_invstd,
    std::array<bool,3> output_mask);
std::tuple<Tensor, Tensor> _euclidean_dist_backward(const Tensor & grad, const Tensor & x1, const Tensor & x2, const Tensor & res);
Tensor kl_div_target_backward(Tensor grad_output, Tensor self, Tensor target, int64_t reduction, bool log_target);
Tensor fft_backward(const Tensor& self, const Tensor& grad, int64_t signal_ndim,
                    bool complex_input, bool complex_output,
                    bool inverse, IntArrayRef checked_signal_sizes,
                    int64_t normalization, bool onesided,
                    IntArrayRef output_sizes);
Tensor fft_r2c_backward(const Tensor& grad, IntArrayRef dim, int64_t normalization,
                        bool onesided, int64_t last_dim_size);
Tensor fft_c2r_backward(const Tensor& grad, IntArrayRef dim, int64_t normalization);
Tensor constant_pad_nd_backward(const Tensor& grad, IntArrayRef pad);
std::tuple<Tensor, Tensor> cholesky_solve_backward(
    const Tensor& grad_x, const Tensor& self,
    const Tensor& input2, const Tensor& result, const bool upper);
Tensor cholesky_solve_jvp(
    const Tensor& X,
    const Tensor& U,
    const Tensor& dU,
    const Tensor& dB,
    const bool upper
);
std::tuple<Tensor, Tensor, Tensor>
infinitely_differentiable_native_group_norm_backward(
    const Tensor& dY,
    const Tensor& dmean,
    const Tensor& drstd,
    const Tensor& X,
    const Tensor& mean,
    const Tensor& rstd,
    const c10::optional<Tensor>& gamma,
    int64_t N,
    int64_t C,
    int64_t HxW,
    int64_t group,
    double eps,
    std::array<bool, 3> grad_input_mask);
std::tuple<Tensor, Tensor, Tensor> prelu_double_backward(
    const Tensor & grad_grad_input,
    const Tensor & grad_grad_weight,
    const Tensor & grad_out,
    const Tensor & input_,
    const Tensor & weight_);
Tensor as_strided_backward(Tensor grad, TensorGeometry input_geometry, IntArrayRef sizes, IntArrayRef strides, optional<int64_t> storage_offset_);
std::tuple<Tensor, Tensor> atan2_backward(const Tensor& grad, const Tensor& self, const Tensor& other, std::array<bool, 2> output_mask);
std::tuple<Tensor, Tensor, Tensor> layer_norm_double_backward(
    const Tensor & input,
    const c10::optional<Tensor> & gamma,
    const Tensor & ggI,
    const Tensor & ggG,
    const Tensor & ggB,
    const Tensor & gO,
    const Tensor & save_mean,
    const Tensor & save_invstd,
    IntArrayRef normalized_shape,
    std::array<bool,3> output_mask);

std::tuple<Tensor, Tensor> householder_product_backward(const Tensor& grad, const Tensor& result, const Tensor& input, const Tensor& tau);
<<<<<<< HEAD
=======
Tensor householder_product_jvp(
    const Tensor& dV,
    const Tensor& dtau,
    const Tensor& prod,
    const Tensor& V,
    const Tensor& tau
);
>>>>>>> 0b2f68ea
std::tuple<Tensor, Tensor> polar_backward(
    const Tensor& grad,
    const Tensor& result);
Tensor i1_backward(
    const Tensor& grad,
    const Tensor& self,
    const Tensor& result);
Tensor i1e_backward(
    const Tensor& grad,
    const Tensor& self,
    const Tensor& result);
std::tuple<Tensor, Tensor> lu_solve_backward(
  const Tensor& grad,
  const Tensor& self,
  const Tensor& LU_data,
  const Tensor& LU_pivots
);
Tensor lu_solve_jvp(
  const Tensor& X,
  const Tensor& LU_data,
  const Tensor& dLU_data,
  const Tensor& dB,
  const Tensor& LU_pivots
);
Tensor lu_unpack_backward(
  const variable_list& grads,
  const Tensor& LU_data,
  bool unpack_data
);

Tensor _det_lu_based_helper_backward(
  const Tensor& det_grad,
  const Tensor& det,
  const Tensor& self,
  const Tensor& lu,
  const Tensor& pivs
);

std::tuple<Tensor, Tensor> linalg_lstsq_backward(
  const Tensor& grad,
  const Tensor& A,
  const Tensor& B,
  const c10::optional<double> rcond,
  const c10::optional<c10::string_view> driver,
  const std::array<bool, 2>& grad_input_mask
);

Tensor lu_backward_base(
  const variable_list& grads,
  const Tensor& self,
  const Tensor& P,
  const Tensor& L,
  const Tensor& U
);
Tensor _lu_with_info_backward(
  const Tensor& grad,
  const Tensor& self,
  const Tensor& LU,
  const Tensor& pivs
);
Tensor _lu_with_info_jvp(
  const Tensor& dX,
  const Tensor& LU,
  const Tensor& pivs
);

Tensor cat_jvp(at::TensorList tensors, int64_t dim);
Tensor cumprod_jvp(Tensor self_t, Tensor self_p, Tensor result, int dim);
Tensor gather_with_keepdimed_indices(const Tensor& input, int64_t dim, const Tensor& indices, bool keepdim);
Tensor evenly_read_jvp(const Tensor& fw_grad, const Tensor & input, const Tensor & value);
Tensor warn_backwards(const Tensor &grad_output);

} // namespace details
} // namespace generated
} // namespace autograd
} // namespace torch<|MERGE_RESOLUTION|>--- conflicted
+++ resolved
@@ -268,8 +268,6 @@
     std::array<bool,3> output_mask);
 
 std::tuple<Tensor, Tensor> householder_product_backward(const Tensor& grad, const Tensor& result, const Tensor& input, const Tensor& tau);
-<<<<<<< HEAD
-=======
 Tensor householder_product_jvp(
     const Tensor& dV,
     const Tensor& dtau,
@@ -277,7 +275,6 @@
     const Tensor& V,
     const Tensor& tau
 );
->>>>>>> 0b2f68ea
 std::tuple<Tensor, Tensor> polar_backward(
     const Tensor& grad,
     const Tensor& result);
