--- conflicted
+++ resolved
@@ -757,13 +757,8 @@
   for (const auto& hook : fn.tensor_pre_hooks()) {
     inputs = (*hook)(inputs);
   }
-<<<<<<< HEAD
-  for (const auto& pair : fn.retains_grad_hooks()) {
-    inputs = (*pair.second)(inputs);
-=======
   for (const auto& hook : fn.retains_grad_hooks()) {
     inputs = (*hook)(inputs);
->>>>>>> 2891cecd
   }
   return inputs;
 }
