--- conflicted
+++ resolved
@@ -88,7 +88,7 @@
   // This is a temporary fix for a PyTorch core issue,
   // according to https://github.com/pytorch/xla/pull/2682.
   is_non_overlapping_and_dense_ = false;
-  set_sizes_strides_policy(SizesStridesPolicy::CustomSizes);
+  set_custom_sizes_strides(SizesStridesPolicy::CustomSizes);
 }
 
 void LTCTensorImpl::set_tensor(const LazyTensorPtr& lazy_tensor) {
@@ -138,20 +138,7 @@
 }
 
 c10::SymIntArrayRef LTCTensorImpl::sym_sizes_custom() const {
-<<<<<<< HEAD
-  if (FLAGS_ltc_enable_symbolic_shapes) {
-    setup_sym_sizes();
-    return c10::SymIntArrayRef(sym_sizes_->data(), sym_sizes_->size());
-  }
-
-  return c10::SymIntArrayRef::fromIntArrayRef(sizes_custom());
-}
-
-c10::SymIntArrayRef LTCTensorImpl::sym_sizes() const {
-  return sym_sizes_custom();
-=======
   return c10::fromIntArrayRef(sizes_custom());
->>>>>>> 4a2d2e5e
 }
 
 void LTCTensorImpl::setup_size_properties() {
