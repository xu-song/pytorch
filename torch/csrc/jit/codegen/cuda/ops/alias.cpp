--- conflicted
+++ resolved
@@ -2,6 +2,7 @@
 #include <torch/csrc/jit/codegen/cuda/ir_builder.h>
 #include <torch/csrc/jit/codegen/cuda/ops/alias.h>
 #include <torch/csrc/jit/codegen/cuda/transform_view.h>
+#include <torch/csrc/jit/codegen/cuda/type_promotion.h>
 
 namespace torch {
 namespace jit {
@@ -79,7 +80,10 @@
   auto analyze_view = analyzeView(x, original_sizes, new_sizes);
 
   auto reduction = (!analyze_view.trivial_reduction_axes.empty())
-      ? sum(x, analyze_view.trivial_reduction_axes)
+      ? sum(x,
+            analyze_view.trivial_reduction_axes,
+            false /* keep_dim */,
+            x->getDataType().value())
       : x;
 
   auto view = (!analyze_view.transforms.empty())
@@ -135,7 +139,11 @@
       trivial_reduction_axes.push_back(idx);
     }
   }
-  return (trivial_reduction_axes.empty()) ? x : sum(x, trivial_reduction_axes);
+  return (trivial_reduction_axes.empty()) ? x
+                                          : sum(x,
+                                                trivial_reduction_axes,
+                                                false /* keep_dim */,
+                                                x->getDataType().value());
 }
 
 TensorView* squeeze(TensorView* x, const std::vector<int64_t>& sizes, int dim) {
@@ -151,10 +159,6 @@
   if (dim < 0) {
     dim = ndims + dim;
   }
-<<<<<<< HEAD
-  if (dim >= 0 && dim < x->nDims() && sizes[dim] == 1) {
-    return sum(x, {dim});
-=======
 
   TORCH_INTERNAL_ASSERT(
       dim >= 0 && dim < ndims,
@@ -165,7 +169,6 @@
 
   if (sizes[dim] == 1) {
     return sum(x, {dim}, false /* keep_dim */, x->getDataType().value());
->>>>>>> 4a57321a
   } else {
     return set(x);
   }
