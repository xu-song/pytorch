from enum import auto, Enum
from typing import cast, List, Optional, Tuple

import torch
import torch.nn as nn

from torch.distributed._tensor import DTensor, Placement, Replicate, Shard
from torch.distributed._tensor.device_mesh import _mesh_resources
from torch.distributed._tensor.placement_types import DTensorSpec

from ._fsdp_common import (
    _chunk_with_empty,
    _from_local_no_grad,
    _get_dim0_padded_size,
    _raise_assert_with_print,
    FSDPMeshInfo,
    ParamModuleInfo,
)

"""
[Note: FSDP tensors]
FSDP considers the following tensors:
- Original parameter: parameter passed to :class:`FSDPParam`, i.e. the one
  on the module when applying FSDP
- Sharded parameter: sharding the original parameter on dim-0 as a DTensor
  over the main mesh
- All-gather input: the ``torch.Tensor`` passed to all-gather, derived from the
  sharded parameter
- All-gather output: the ``torch.Tensor`` resulting from all-gathering the
  all-gather input
- Unsharded parameter: parameter used for forward/backward computation, derived
  from the all-gather output; autograd leaf

We define these tensors to describe the general framework that can accomodate
extensions, where:
- all-gather input = pre-all-gather transform(sharded parameter)
- unsharded parameter = post-all-gather transform(all-gather output)

For the default ``torch.Tensor`` case, the sharded parameter and all-gather
input share the same data, and the all-gather output and unsharded parameter
share the same data, meaning that they can be thought of as the same tensors.

[Note: FSDP and autograd]
FSDP dynamically frees and allocates the unsharded parameter. Since autograd
can pack a reference to it or a view to save for backward, we use storage
resizing to implement the freeing/allocation since that preserves the aliasing.
This implies that we construct the unsharded parameter object once and write to
it in-place thereafter. For the default ``torch.Tensor` original parameter
case, the all-gather output and unsharded parameter share the same
data, so we use storage resizing on the all-gather output.
"""


class ShardedState(Enum):
    """
    - ``SHARDED``: The sharded parameter is registered to the module. It is the
      only contributor to parameter memory.
    - ``UNSHARDED``: The unsharded parameter is registered to the module. Both
      it and the sharded parameter contribute to parameter memory.
    """

    SHARDED = auto()
    UNSHARDED = auto()


class FSDPParam:
    """
    This class manages a parameter with FSDP or FSDP variants applied,
    implementing dim-0 per-parameter sharding.
    """

    _orig_size: torch.Size  # ND
    sharded_size: torch.Size  # ND
    _sharded_param_data: torch.Tensor  # 1D
    sharded_param: nn.Parameter  # ND
    _unsharded_param: nn.Parameter  # ND
    _global_placements: Tuple[Placement, ...]
    _global_size: torch.Size
    _global_stride: Tuple[int, ...]
    # DTensor attributes (only defined for DTensor `param`):
    _tp_spec: DTensorSpec
    _tp_global_size: torch.Size
    _tp_global_stride: Tuple[int, ...]

    def __init__(
        self,
        param: nn.Parameter,
        module_info: ParamModuleInfo,
        mesh_info: FSDPMeshInfo,
        device: torch.device,
    ):
        self._module_info: ParamModuleInfo = module_info
        self.mesh_info = mesh_info
        self.device = device
        self._init_sharded_param(param, device)
        self.all_gather_output = torch.empty(0)
        self._param_fqn: Optional[str] = None  # prefixed from root module

    @torch.no_grad()
    def _init_sharded_param(self, param: nn.Parameter, device: torch.device):
        if param.device != device:
            raise AssertionError(
                f"Expects the parameter to already be moved to device {device} but got {param.device}"
            )
        # TODO: Replace the sharded DTensor parameter construction logic with
        # `distribute_tensor` after https://github.com/pytorch/pytorch/issues/116101
        # TODO: Simplify the following sharded parameter padding logic after
        # https://github.com/pytorch/pytorch/issues/113045
        self.is_dtensor = isinstance(param, DTensor)
        if self.is_dtensor:
            self._tp_spec = cast(DTensor, param)._spec
            self._tp_global_size = param.size()
            self._tp_global_stride = param.stride()
            if (
                self.mesh_info.shard_mesh_dim != 0
                or self.mesh_info.replicate_mesh_dim is not None
            ):
                raise NotImplementedError("Using TP with HSDP is not supported")
            dp_mesh, tp_mesh = (self.mesh_info.mesh, self._tp_spec.mesh)
            dp_global_mesh = _mesh_resources.get_parent_mesh(dp_mesh)
            tp_global_mesh = _mesh_resources.get_parent_mesh(tp_mesh)
            if dp_global_mesh != tp_global_mesh or (
                dp_global_mesh is None or tp_global_mesh is None
            ):
                raise AssertionError(
                    "FSDP requires the DP and TP mesh to have the same parent mesh but got: \n"
                    f"DP's global mesh: {dp_global_mesh}\nTP's global mesh: {tp_global_mesh}"
                )
            self._global_mesh = dp_global_mesh
            if len(self._tp_spec.placements) != 1:
                raise NotImplementedError(
                    f"FSDP only supports 1D TP, not {self._tp_spec.placements}"
                )
            global_placements: List[Placement] = [Replicate(), Replicate()]
            global_dp_mesh_dim = _mesh_resources.get_parent_mesh_dim(dp_mesh)
            global_tp_mesh_dim = _mesh_resources.get_parent_mesh_dim(tp_mesh)
            assert global_dp_mesh_dim is not None  # mypy
            assert global_tp_mesh_dim is not None  # mypy
            # TODO: Hard code FSDP + TP; need to support HSDP + TP
            global_placements[global_dp_mesh_dim] = Shard(0)
            global_placements[global_tp_mesh_dim] = self._tp_spec.placements[0]
            self._global_placements = tuple(global_placements)
            self._global_size = self._tp_global_size
            self._global_stride = self._tp_global_stride
            param_data = cast(DTensor, param)._local_tensor
        else:
            if _mesh_resources.get_parent_mesh(self.mesh_info.mesh) is not None:
                raise NotImplementedError(
                    "Using a parent mesh with pure FSDP/HSDP is not supported"
                )
            self._global_mesh = self.mesh_info.mesh
            self._global_placements = (Shard(0),)
            self._global_size = param.size()
            self._global_stride = param.stride()
            param_data = param
        self._orig_size = param_data.size()
        shard_rank = self.mesh_info.shard_mesh_rank
        shard_world_size = self.mesh_info.shard_mesh_size
        chunks = _chunk_with_empty(param_data, shard_world_size, dim=0)
        sharded_param = chunks[shard_rank]
        self.sharded_size = sharded_param.size()
        padded_sharded_size = chunks[0].size()  # 0th always padded
        padded_sharded_param = param_data.new_zeros(padded_sharded_size)
        if sharded_param.numel() > 0:
            padded_sharded_param[: sharded_param.size(0)].copy_(sharded_param)
        self._sharded_param_data = padded_sharded_param.view(-1)
        self.sharded_param = nn.Parameter(
            self.to_sharded_dtensor(padded_sharded_param[: sharded_param.size(0)])
        )
        self.sharded_param.requires_grad_(param.requires_grad)
        unsafe_free_storage(param_data)  # free immediately
        del param_data  # delete PyObject reference to avoid warning
        self._setattr_on_modules(self.sharded_param)
        self.sharded_state = ShardedState.SHARDED

    @torch.no_grad()
    def init_all_gather_output(
        self,
        all_gather_input_numel: int,
        world_size: int,
        dtype: torch.dtype,
        device: torch.device,
    ):
        if self.all_gather_output.numel() > 0:
            return  # already initialized
        all_gather_output_size = torch.Size([all_gather_input_numel * world_size])
        self.all_gather_output = torch.empty(
            all_gather_output_size, dtype=dtype, device=device
        )

    @torch.no_grad()
    def init_unsharded_param(self):
        if hasattr(self, "_unsharded_param"):
            return  # already initialized
        # For the default path (no post-all-gather), the all-gather output
        # gives the unsharded parameter data directly
        world_size = self.mesh_info.shard_mesh_size
        padded_unsharded_param_size = _get_dim0_padded_size(self._orig_size, world_size)
        padded_unsharded_param = self.all_gather_output.view(
            padded_unsharded_param_size
        )
        unsharded_param = padded_unsharded_param[: self._orig_size[0]]
        if self.is_dtensor:
            unsharded_param = _from_local_no_grad(
                unsharded_param,
                self._tp_spec.mesh,
                self._tp_spec.placements,
                self._tp_global_size,
                self._tp_global_stride,
            )
        self._unsharded_param = nn.Parameter(unsharded_param)
        self._unsharded_param.requires_grad_(self.sharded_param.requires_grad)

    def to_sharded(self) -> None:
        self._setattr_on_modules(self.sharded_param)
        self.free_all_gather_output()
        self.sharded_state = ShardedState.SHARDED

    def to_unsharded(self) -> None:
        # Assume that the data has been allocated and all-gathered
        set_requires_grad_if_needed(self.sharded_param, self._unsharded_param)
        self._setattr_on_modules(self._unsharded_param)
        self.sharded_state = ShardedState.UNSHARDED

    def _setattr_on_modules(self, tensor: torch.Tensor) -> None:
        unsafe_setattr_param(
            self._module_info.module, self._module_info.param_name, tensor
        )
        for shared_module, shared_param_name in zip(
            self._module_info.shared_modules, self._module_info.shared_param_names
        ):
            unsafe_setattr_param(shared_module, shared_param_name, tensor)

    def to_sharded_dtensor(self, tensor: torch.Tensor) -> DTensor:
        """
        Converts a local tensor representing either the sharded parameter or
        sharded gradient to DTensor.
        """
        if tensor.shape != self.sharded_size and not (
            # For size-0 padding, DTensor can flatten from (0, *) to (0)
            tensor.numel() == 0
            and self.sharded_size.numel() == 0
        ):
            _raise_assert_with_print(
                f"Expects a tensor with the sharded size {self.sharded_size} "
                f"but got {tensor.shape}"
            )
        return _from_local_no_grad(
            tensor,
            self._global_mesh,
            self._global_placements,
            self._global_size,
            self._global_stride,
        )

    def alloc_all_gather_output(self) -> None:
        unsafe_alloc_storage(self.all_gather_output)

    def free_all_gather_output(self) -> None:
        unsafe_free_storage(self.all_gather_output)

    @property
    def all_gather_input(self) -> torch.Tensor:  # 1D
        self._assert_in_states(ShardedState.SHARDED)
        if self.sharded_state == ShardedState.SHARDED:
            return self._sharded_param_data
        return torch.empty(0)  # mypy

    def _assert_in_states(self, *states: ShardedState) -> None:
        if self.sharded_state not in states:
            _raise_assert_with_print(
                f"Expects to be in one of {states}, not {self.sharded_state}"
            )


# NOTE: Unsafe here refers to not checking whether the storage is already
# allocated or freed, respectively. We should be safe to use them since we
# explicitly manage the state transition.
def unsafe_alloc_storage(tensor: torch.Tensor) -> None:
    # Skip the already-allocated check and assume that `tensor` is the base
    # tensor to save CPU overhead
    tensor.untyped_storage().resize_(tensor.numel() * tensor.itemsize)


def unsafe_free_storage(tensor: torch.Tensor) -> None:
    # Skip the already-freed check to save CPU overhead
    tensor.untyped_storage().resize_(0)


# NOTE: These bypass `nn.Module.__setattr__` checks, which incur non-trivial
# CPU overhead, if the module did not override it. For FSDP, we know we do not
# need those checks when transitioning between sharded/unsharded parameters.
def unsafe_setattr_param(
    module: nn.Module, param_name: str, param: torch.Tensor
) -> None:
<<<<<<< HEAD
    module._parameters[param_name] = cast(nn.Parameter, param)
    # This bypasses any overrides in case `module` is an instance of an
    # `nn.Module` subclass
    super(nn.Module, module).__setattr__(param_name, param)


def set_requires_grad_if_needed(
    src_tensor: torch.Tensor, dst_tensor: torch.Tensor
) -> None:
    # Only call `requires_grad_` if needed to avoid the Python <> C++ context
    # switch overhead
    if src_tensor.requires_grad != dst_tensor.requires_grad:
        dst_tensor.requires_grad_(src_tensor.requires_grad)
=======
    if getattr(module.__setattr__, "__func__", None) is nn.Module.__setattr__:
        module._parameters[param_name] = cast(nn.Parameter, param)
        super(nn.Module, module).__setattr__(param_name, param)
    else:  # slow path
        setattr(module, param_name, param)
>>>>>>> c21b7ce2
<|MERGE_RESOLUTION|>--- conflicted
+++ resolved
@@ -293,11 +293,11 @@
 def unsafe_setattr_param(
     module: nn.Module, param_name: str, param: torch.Tensor
 ) -> None:
-<<<<<<< HEAD
-    module._parameters[param_name] = cast(nn.Parameter, param)
-    # This bypasses any overrides in case `module` is an instance of an
-    # `nn.Module` subclass
-    super(nn.Module, module).__setattr__(param_name, param)
+    if getattr(module.__setattr__, "__func__", None) is nn.Module.__setattr__:
+        module._parameters[param_name] = cast(nn.Parameter, param)
+        super(nn.Module, module).__setattr__(param_name, param)
+    else:  # slow path
+        setattr(module, param_name, param)
 
 
 def set_requires_grad_if_needed(
@@ -306,11 +306,4 @@
     # Only call `requires_grad_` if needed to avoid the Python <> C++ context
     # switch overhead
     if src_tensor.requires_grad != dst_tensor.requires_grad:
-        dst_tensor.requires_grad_(src_tensor.requires_grad)
-=======
-    if getattr(module.__setattr__, "__func__", None) is nn.Module.__setattr__:
-        module._parameters[param_name] = cast(nn.Parameter, param)
-        super(nn.Module, module).__setattr__(param_name, param)
-    else:  # slow path
-        setattr(module, param_name, param)
->>>>>>> c21b7ce2
+        dst_tensor.requires_grad_(src_tensor.requires_grad)