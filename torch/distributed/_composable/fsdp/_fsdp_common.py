--- conflicted
+++ resolved
@@ -1,12 +1,7 @@
-<<<<<<< HEAD
 import traceback
 
-from dataclasses import dataclass, field
+from dataclasses import dataclass
 from typing import Any, cast, List, Optional, Tuple
-=======
-from dataclasses import dataclass
-from typing import cast, Optional
->>>>>>> 08bb3496
 
 import torch
 import torch.distributed as dist
@@ -61,23 +56,6 @@
         super(DDPMeshInfo, self).__post_init__()
 
 
-<<<<<<< HEAD
-@dataclass
-class ParamModuleInfo:
-    """
-    For a parameter, this stores the module and the parameter name to be able
-    to do a parameter swap via ``setattr(module, param_name, ...)`` or to get
-    the parameter via ``getattr(module, param_name)``. We additionally save
-    shared modules and shared parameter names to update them accordingly.
-    """
-
-    # Parameter names are unprefixed, e.g. "weight", not "lin.weight"
-    module: nn.Module
-    param_name: str
-    shared_modules: List[nn.Module] = field(default_factory=list)
-    shared_param_names: List[str] = field(default_factory=list)
-
-
 def _raise_assert_with_print(*args: Any, **kwargs: Any):
     print(f"[Rank {dist.get_rank()}] ", end="")
     print(*args, **kwargs)
@@ -85,8 +63,6 @@
     raise AssertionError(*args, **kwargs)
 
 
-=======
->>>>>>> 08bb3496
 def _is_composable_with_fsdp(module: nn.Module) -> bool:
     registry = _get_registry(module)
     if registry is None:
