--- conflicted
+++ resolved
@@ -4,18 +4,14 @@
 
 import torch
 import torch.nn as nn
-
-<<<<<<< HEAD
 from torch.autograd import Variable
 from torch.autograd.graph import register_multi_grad_hook
-from torch.distributed._composable_state import _get_module_state, _State
-=======
+
 from torch.distributed._composable_state import (
     _get_module_state,
     _insert_module_state,
     _State,
 )
->>>>>>> ac3c005b
 from torch.distributed.utils import _to_kwargs
 from torch.utils._pytree import tree_flatten
 from torch.utils.hooks import RemovableHandle
