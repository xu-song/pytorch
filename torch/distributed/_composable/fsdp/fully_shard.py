--- conflicted
+++ resolved
@@ -6,19 +6,14 @@
 from torch._prims_common import DeviceLikeType
 
 from torch.distributed._composable import contract
-from torch.distributed._composable_state import _insert_module_state
 
 from ._fsdp_init import _normalize_device
 from ._fsdp_state import FSDPState
 
-<<<<<<< HEAD
 
-@contract(state_cls=FSDPState)
-=======
 # The decorator adds a state object to `module` that can be accessed via
 # `fully_shard.state(module)`. The state object and module are 1:1.
-@contract()
->>>>>>> cfd68799
+@contract(state_cls=FSDPState)
 def fully_shard(
     module: nn.Module,
     *,
@@ -30,9 +25,7 @@
         )
     device = _normalize_device(device)
     state = fully_shard.state(module)
-    _insert_module_state(module, state)
-    state._module = module
-    state._device = device
+    state.init(module, device)
     # Place FSDP leftmost for highest priority in the method resolution order
     cls = module.__class__
     dct = {"__deepcopy__": unimplemented_deepcopy}
