--- conflicted
+++ resolved
@@ -36,8 +36,7 @@
             (i.e. FSDP). If this is a 2D mesh, then this shards across the 0th
             dimension and replicates across the 1st dimension (i.e. HSDP).
             FSDP/HSDP uses the device given by the mesh's device type. For CUDA
-<<<<<<< HEAD
-            or CUDA-like devices, FSDP expects uses the current device.
+            or CUDA-like devices, FSDP uses the current device.
         reshard_after_forward (Union[bool, int]): This controls the parameter
             behavior after forward and can trade off memory and communication.
             - If ``True``, then this reshards parameters after forward and
@@ -48,9 +47,6 @@
             after forward. It should be a number between 1 and the ``mesh``
             shard dimension size exclusive. A common choice may be the
             intra-node size (i.e. ``torch.cuda.device_count()``).
-=======
-            or CUDA-like devices, FSDP uses the current device.
->>>>>>> 533a2b41
     """
     if isinstance(module, (nn.ModuleList, nn.ModuleDict)):
         raise ValueError(
