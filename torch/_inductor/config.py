import os
import sys

import torch

# add some debug printouts
debug = False

# Whether to disable a progress bar for autotuning
disable_progress = True

# Whether to enable printing the source code for each future
verbose_progress = False

# use cpp wrapper instead of python wrapper
cpp_wrapper = False

# dead code elimination
dce = False

# assume weight tensors are fixed size
static_weight_shapes = True

# put correctness assertions in generated code
size_asserts = True

# enable loop reordering based on input orders
pick_loop_orders = True

# generate inplace computations
inplace_buffers = True

# allow reusing buffers for more efficient memory use
allow_buffer_reuse = True

# codegen benchmark harness
benchmark_harness = True

# fuse pointwise into templates
epilogue_fusion = True

# do epilogue fusions before other fusions
epilogue_fusion_first = False

# enable pattern match+replace optimizations
pattern_matcher = True

# Optimize away split cat patterns (Experimental)
split_cat_fx_passes = True

# enable reordering pass
reordering = False

# enable slow autotuning passes to select algorithms
max_autotune = os.environ.get("TORCHINDUCTOR_MAX_AUTOTUNE") == "1"

# enable slow autotuning passes to select pointwise/reductions algorithms
max_autotune_pointwise = os.environ.get("TORCHINDUCTOR_MAX_AUTOTUNE_POINTWISE") == "1"

# enable slow autotuning passes to select gemm algorithms
max_autotune_gemm = os.environ.get("TORCHINDUCTOR_MAX_AUTOTUNE_GEMM") == "1"

# enable searching global and local cache regardless of `max_autotune`
search_autotune_cache = os.environ.get("TORCHINDUCTOR_SEARCH_AUTOTUNE_CACHE") == "1"

# We will disable creating subprocess for autotuning if this is False
autotune_in_subproc = os.environ.get("TORCHINDUCTOR_AUTOTUNE_IN_SUBPROC") == "1"


coordinate_descent_tuning = (
    os.environ.get("TORCHINDUCTOR_COORDINATE_DESCENT_TUNING") == "1"
)

# control store vs recompute heuristic
# For fanouts, rematerialization can lead to exponential blowup. So, have
# smaller threshold
realize_reads_threshold = 4
realize_bytes_threshold = 2000

# Threshold to prevent excessive accumulation of ops in one buffer during lowering
realize_acc_reads_threshold = 8

# fallback to eager for random/dropout, this is slow but useful for debugging
fallback_random = False

# automatically create fallbacks when encountering an unhandled op
implicit_fallbacks = True

# fuse even in cases without common reads
aggressive_fusion = False

# how many nodes to allow into a single fusion
max_fusion_size = 64

# replace small reductions with pointwise, disable with `= 1`
unroll_reductions_threshold = 8

# Add extra comments to output code (causes compile cache misses)
comment_origin = False

# Convert 1x1 convs into matmuls
conv_1x1_as_mm = False

# Enable split reductions for better utilization when the dimension
# being reduced over is large (by splitting it)
split_reductions = True

# Only save random seed for backwards rather than full mask
lowmem_dropout = False

benchmark_kernel = os.environ.get("TORCHINDUCTOR_BENCHMARK_KERNEL", "0") == "1"


def is_fbcode():
    return not hasattr(torch.version, "git_version")


# warnings intended for PyTorch developers, disable for point releases
is_nightly_or_source = "dev" in torch.__version__ or "git" in torch.__version__
developer_warnings = is_fbcode() or is_nightly_or_source


def decide_compile_threads():
    """
    Here are the precedence to decide compile_threads
    1. User can override it by TORCHINDUCTOR_COMPILE_THREADS.  One may want to disable async compiling by
       setting this to 1 to make pdb happy.
    2. Set to 1 if it's win32 platform or it's a fbcode build
    3. decide by the number of CPU cores
    """
    if "TORCHINDUCTOR_COMPILE_THREADS" in os.environ:
        return int(os.environ["TORCHINDUCTOR_COMPILE_THREADS"])
    elif sys.platform == "win32" or is_fbcode():
        return 1
    else:
        return min(
            32,
            len(os.sched_getaffinity(0))
            if hasattr(os, "sched_getaffinity")
            else os.cpu_count(),
        )


compile_threads = decide_compile_threads()

# gemm autotuning global cache dir
if is_fbcode():
    global_cache_dir = "fb/cache"
else:
    global_cache_dir = None

# If kernel is fused, the name is generated from the origin node op names
# for larger kernels limit this
kernel_name_max_ops = 10

# Pad input tensors of matmul/bmm/addmm to leverage Tensor Cores in NVIDIA GPUs
shape_padding = os.environ.get("TORCHINDUCTOR_SHAPE_PADDING", "0") == "1"

# Fx-based linear/matmul/bmm + permute/transpose vertical fusion
permute_fusion = os.environ.get("TORCHINDUCTOR_PERMUTE_FUSION", "0") == "1"

# Mark the wrapper call in PyTorch profiler
profiler_mark_wrapper_call = False

# Generate hook calls to torch._inductor.hooks.run_intermediate_hooks for
# every intermediate for which we can correlate it with an intermediate
# from the original FX graph
generate_intermediate_hooks = False

# Populate traceback field on IRNode; good for debugging why origin_node is
# not populated, or finding out where an IRNode was constructed
debug_ir_traceback = False

# used for debugging to make sure config is properly set
_raise_error_for_testing = False

_profile_var = os.environ.get("TORCHINDUCTOR_PROFILE", "")
profile_bandwidth = _profile_var != ""
profile_bandwidth_regex = "" if _profile_var == "1" else _profile_var

disable_cpp_codegen = is_fbcode()


# config specific to codegen/cpp.py
class cpp:
    # set to torch.get_num_threads()
    threads = -1

    # Do not generate loops when the condition doesn't hold, like:
    # for(long i0=4096; i0<4096; i0+=1)
    no_redundant_loops = True

    # Assume number of threads is dynamic, don't specialize thread number.
    # Kernels don't recompile on thread number changes with this flag on.
    # For single-threaded workload, turning it on would incur a slight
    # performance degradation.
    dynamic_threads = False

    simdlen = None
    min_chunk_size = 4096
    cxx = (
        None,  # download gcc12 from conda-forge if conda is installed
        # "g++-12",
        # "g++-11",
        # "g++-10",
        # "clang++",
        os.environ.get("CXX", "g++"),
        # "g++.par",
    )
    # Allow kernel performance profiling via PyTorch profiler
    enable_kernel_profile = False

    # enable weight prepacking to get a better performance; may lead to large memory footprint
    weight_prepack = True

    # Inject a bug into our relu implementation; useful for testing our repro
    # extraction and minification functionality.
    # Valid values: "compile_error", "runtime_error", "accuracy"
    inject_relu_bug_TESTING_ONLY = None
    inject_log1p_bug_TESTING_ONLY = None

    # If None, autodetect whether or not AVX512/AVX2 can be used.  Otherwise,
    # force usage as specified, without testing.
    vec_isa_ok = None


# config specific to codegen/triton.py
class triton:
    # Use cudagraphs on output code
    cudagraphs = False

    # Use cudagraph trees for memory pooling if `cudagraphs` is True
    cudagraph_trees = not is_fbcode()

    # assertions not on the fast path, steady state
    slow_path_cudagraph_asserts = True

    # TODO - need to debug why this prevents cleanup
    cudagraph_trees_history_recording = False

    # assertions on the fast path
    fast_path_cudagraph_asserts = False

    # skip warmup for cudagraph trees
    skip_cudagraph_warmup = False

    # Synchronize before and after every compiled graph.
    debug_sync_graph = False

    # Synchronize after every kernel launch, to help pinpoint bugs
    debug_sync_kernel = False

    # Always load full blocks (rather than broadcasting inside the block)
    dense_indexing = False

    # limit tiling dimensions
    max_tiles = 2

    # use triton.autotune for pointwise ops with complex layouts
    # this should only be disabled for debugging/testing
    autotune_pointwise = True

    # should we stop a fusion to allow better tiling?
    tiling_prevents_pointwise_fusion = True
    tiling_prevents_reduction_fusion = True

    # assert that indirect indexing does not read / write out of bounds
    assert_indirect_indexing = True

    # should we give different names to kernels
    # Note: This is orthogonal to descriptive_names - this is deciding whether
    # our triton kernel names should all be `triton_` (to maximize caching) or
    # whether they should be unique.
    unique_kernel_names = os.environ.get("TORCHINDUCTOR_UNIQUE_KERNEL_NAMES") == "1"

    # should we put op names in kernel names
    # False: No special names (just triton__1, triton__2, etc.)
    # "torch": Maps to the fx op in the Dynamo graph (module name, method name, etc.)
    # "original_aten": Maps to the highest-level aten op (i.e. pre-decompositions)
    # "inductor_node": Maps to the node name in the FX graph passed to Inductor
    descriptive_names = "original_aten"

    # use alternate codegen for smaller reductions
    persistent_reductions = (
        os.environ.get("TORCHINDUCTOR_PERSISTENT_REDUCTIONS", "1") == "1"
    )

    # hint to Triton when arguments are divisible by 16
    divisible_by_16 = True

    # theses are not enforced, but they are used by asserts in triton_heuristics.py
    # NOTE: mobilevit_s in timm_models required X to be set to the higher value 2048
    max_block = {"X": 2048, "Y": 1024, "Z": 1024}

    # Store the generated cubin files for cpp wrapper code to load
    store_cubin = False

    # the max number of spills we allow for the configs we benchmark.
    # Setting this to 0 means we skip a config if it spills even a single
    # register.
    # Settting it to a larger value allows a config spilling a small amount
    # of registers being benchmarked.
    spill_threshold = 0

<<<<<<< HEAD
    # Vectorize random number generation in a schedule-dependent way
    vectorize_random = False
=======
    # Inject a bug into our relu implementation; useful for testing our repro
    # extraction and minification functionality.
    # Valid values: "compile_error", "runtime_error", "accuracy"
    inject_relu_bug_TESTING_ONLY = None
>>>>>>> a082831f


# create a directory containing lots of debug information
class trace:
    # master switch for all debugging flags below
    enabled = os.environ.get("TORCH_COMPILE_DEBUG", "0") == "1"

    # Save python logger call >=logging.DEBUG
    debug_log = False

    # Save python logger call >=logging.INFO
    info_log = False

    # Save input FX graph (post decomps, pre optimization)
    fx_graph = True

    # Save FX graph after transformations
    fx_graph_transformed = True

    # Save TorchInductor IR before fusion pass
    ir_pre_fusion = True

    # Save TorchInductor IR after fusion pass
    ir_post_fusion = True

    # Copy generated code to trace dir
    output_code = True

    # SVG figure showing post-fusion graph
    graph_diagram = False

    # Store cProfile (see snakeviz to view)
    compile_profile = False

    # Upload the .tar.gz file
    # Needs to be overriden based on specific environment needs
    upload_tar = None


_save_config_ignore = {
    # workaround: "Can't pickle <function ...>"
    "trace.upload_tar",
}


from .._dynamo.config_utils import install_config_module

# adds patch, save_config, etc
install_config_module(sys.modules[__name__])<|MERGE_RESOLUTION|>--- conflicted
+++ resolved
@@ -104,9 +104,6 @@
 # Enable split reductions for better utilization when the dimension
 # being reduced over is large (by splitting it)
 split_reductions = True
-
-# Only save random seed for backwards rather than full mask
-lowmem_dropout = False
 
 benchmark_kernel = os.environ.get("TORCHINDUCTOR_BENCHMARK_KERNEL", "0") == "1"
 
@@ -302,15 +299,10 @@
     # of registers being benchmarked.
     spill_threshold = 0
 
-<<<<<<< HEAD
-    # Vectorize random number generation in a schedule-dependent way
-    vectorize_random = False
-=======
     # Inject a bug into our relu implementation; useful for testing our repro
     # extraction and minification functionality.
     # Valid values: "compile_error", "runtime_error", "accuracy"
     inject_relu_bug_TESTING_ONLY = None
->>>>>>> a082831f
 
 
 # create a directory containing lots of debug information
