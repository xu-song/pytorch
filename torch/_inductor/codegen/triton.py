--- conflicted
+++ resolved
@@ -1223,31 +1223,6 @@
                     f"{accumulator_index} = tl.zeros({self.dense_size_str()}, tl.int64)"
                 )
 
-<<<<<<< HEAD
-                self.compute.splice(
-                    f"""\
-                {accumulator}_next, {accumulator_index}_next = triton_helpers.{root_op}imum_with_index(
-                    {accumulator}, {accumulator_index}, {value}, {reduction_range_prefix}index
-                )
-                {accumulator} = tl.where({cond}, {accumulator}_next, {accumulator})
-                {accumulator_index} = tl.where({cond}, {accumulator_index}_next, {accumulator_index})
-                """
-                )
-                final_argreduce(self.suffix, result_var, accumulator, accumulator_index)
-            else:
-                if reduction_type == "min":
-                    updated = f"triton_helpers.minimum({accumulator}, {value})"
-                elif reduction_type == "max":
-                    updated = f"triton_helpers.maximum({accumulator}, {value})"
-                elif reduction_type == "sum":
-                    updated = f"{accumulator} + {value}"
-                elif reduction_type == "prod":
-                    updated = f"{accumulator} * {value}"
-                elif reduction_type == "xor_sum":
-                    updated = f"{accumulator} ^ {value}"
-                else:
-                    raise NotImplementedError(f"reduction_type {reduction_type}")
-=======
             updated = value
             if reduction_type in {"min", "argmin"}:
                 masks.append(f"({accumulator} > {value})")
@@ -1263,7 +1238,6 @@
                 raise NotImplementedError(f"reduction_type {reduction_type}")
 
             cond = " & ".join(masks)
->>>>>>> 9f3c6b1b
 
             if accumulator_index:
                 # argmax or argmin
