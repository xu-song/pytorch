--- conflicted
+++ resolved
@@ -32,15 +32,6 @@
 
     # Note: Keep me in sync with is_hashable!
     # Even better, we should have a map of functions connecting the two
-<<<<<<< HEAD
-    from ..trace_rules import is_builtin_callable
-
-    return (
-        ConstantVariable.is_literal(x)
-        or isinstance(x, (Tensor, enum.Enum))
-        or is_builtin_callable(x)
-        or (isinstance(x, tuple) and all(is_hashable_python_var(e) for e in x))
-=======
     from ..trace_rules import is_builtin_callable, is_numpy
 
     return (
@@ -49,7 +40,6 @@
         or is_builtin_callable(x)
         or (isinstance(x, tuple) and all(is_hashable_python_var(e) for e in x))
         or is_numpy(x)
->>>>>>> 7073dc60
     )
 
 
@@ -71,12 +61,9 @@
                 variables.SymNodeVariable,
                 variables.ConstantVariable,
                 variables.EnumVariable,
-<<<<<<< HEAD
-=======
                 variables.user_defined.UserDefinedClassVariable,
                 variables.misc.SkipFilesVariable,
                 variables.misc.NumpyVariable,
->>>>>>> 7073dc60
             ),
         )
 
