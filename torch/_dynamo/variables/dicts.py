--- conflicted
+++ resolved
@@ -2,11 +2,7 @@
 import dataclasses
 import functools
 import inspect
-<<<<<<< HEAD
-from typing import Any, Dict, List, Optional, Tuple
-=======
-from typing import Dict, List
->>>>>>> 6ba5ba76
+from typing import Dict, List, Optional
 
 import torch
 import torch.fx
@@ -22,7 +18,7 @@
 from ..exc import unimplemented
 from ..source import AttrSource, GlobalWeakRefSource
 from ..utils import global_key_name, istensor, iter_contains
-from .base import MutableLocal, VariableTracker
+from .base import VariableTracker
 from .constant import ConstantVariable
 from .tensor import TensorVariable
 
@@ -114,23 +110,7 @@
             )
         elif name == "keys":
             assert not (args or kwargs)
-<<<<<<< HEAD
             return DictKeys(self, **options)
-=======
-            return SetVariable(
-                items=[
-                    ConstDictVariable._key_to_var(
-                        tx,
-                        k,
-                        **options,
-                    )
-                    for k in val.keys()
-                ],
-                mutable_local=MutableLocal(),
-                **options,
-            )
-
->>>>>>> 6ba5ba76
         elif name == "values":
             assert not (args or kwargs)
             return DictValues(self, **options)
@@ -308,44 +288,6 @@
             return super().call_method(tx, name, args, kwargs)
 
 
-<<<<<<< HEAD
-class DictView(VariableTracker):
-    """
-    Models _PyDictViewObject
-
-    This is an "abstract" class. Subclasses will override kv
-    """
-
-    kv: Optional[str] = None
-
-    def __init__(self, dv_dict: ConstDictVariable, **kwargs):
-        assert isinstance(dv_dict, ConstDictVariable)
-        super().__init__(**kwargs)
-        self.dv_dict = dv_dict
-
-    @property
-    def items(self):
-        return getattr(self.dv_dict.items, self.kv)()
-
-    def as_proxy(self):
-        return getattr(self.dv_dict.as_proxy(), self.kv)()
-
-    def as_python_constant(self):
-        return getattr(self.dv_dict.as_python_constant(), self.kv)()
-
-    def unpack_var_sequence(self, tx):
-        return [x.add_options(self) for x in self.items]
-
-    def python_type(self):
-        raise NotImplementedError(f"Cannot instantiate {self.__class__}")
-
-    def reconstruct(self, codegen):
-        codegen(self.dv_dict)
-        return [
-            create_instruction("LOAD_METHOD", argval=self.kv),
-            *create_call_method(0),
-        ]
-=======
 class SetVariable(ConstDictVariable):
     """We model a sets as dictonary with None values"""
 
@@ -393,43 +335,11 @@
         return [
             create_instruction("BUILD_SET", arg=len(self.items))
         ] + create_call_function(1, True)
->>>>>>> 6ba5ba76
 
     def call_method(
         self,
         tx,
         name,
-<<<<<<< HEAD
-        args: List["VariableTracker"],
-        kwargs: Dict[str, "VariableTracker"],
-    ) -> "VariableTracker":
-        options = VariableTracker.propagate(self, args, kwargs.values())
-        if name == "__contains__":
-            assert len(args) == 1
-            assert not kwargs
-            return iter_contains(self.items, args[0], tx, options)
-        elif name == "__len__":
-            assert not (args or kwargs)
-            return ConstantVariable(len(self.dv_dict.items), **options)
-
-
-class DictKeys(DictView):
-    kv = "keys"
-    # TODO Implement intersect / union
-    # FIXME Eager allows to use build dicts with tensor as keys. dynamo doesn't
-
-    @property
-    def items(self):
-        return self.dv_dict.unpack_var_sequence(self.dv_dict.tx)
-
-
-class DictValues(DictView):
-    kv = "values"
-
-    @property
-    def items(self):
-        return self.dv_dict.items.values()
-=======
         args: List[VariableTracker],
         kwargs: Dict[str, VariableTracker],
     ) -> "VariableTracker":
@@ -449,7 +359,77 @@
 
     def getitem_const(self, arg: VariableTracker):
         raise RuntimeError("Illegal to getitem on a set")
->>>>>>> 6ba5ba76
+
+
+class DictView(VariableTracker):
+    """
+    Models _PyDictViewObject
+
+    This is an "abstract" class. Subclasses will override kv and the items method
+    """
+
+    kv: Optional[str] = None
+
+    def __init__(self, dv_dict: ConstDictVariable, **kwargs):
+        super().__init__(**kwargs)
+        assert isinstance(dv_dict, ConstDictVariable)
+        self.dv_dict: ConstDictVariable = dv_dict
+
+    def items(self, tx):
+        raise NotImplementedError("Implement this method in a subclass pls")
+
+    def unpack_var_sequence(self, tx):
+        return [x.add_options(self) for x in self.items(tx)]
+
+    def python_type(self):
+        raise NotImplementedError(f"Cannot instantiate {self.__class__}")
+
+    def reconstruct(self, codegen):
+        codegen(self.dv_dict)
+        return [
+            create_instruction("LOAD_METHOD", argval=self.kv),
+            *create_call_method(0),
+        ]
+
+    def call_method(
+        self,
+        tx,
+        name,
+        args: List["VariableTracker"],
+        kwargs: Dict[str, "VariableTracker"],
+    ) -> "VariableTracker":
+        options = VariableTracker.propagate(self, args, kwargs.values())
+        if name == "__contains__":
+            assert len(args) == 1
+            assert not kwargs
+            return iter_contains(self.items(tx), args[0], tx, options)
+        elif name == "__len__":
+            assert not (args or kwargs)
+            return ConstantVariable(len(self.items(tx)), **options)
+
+
+class DictKeys(DictView):
+    kv = "keys"
+    # TODO Implement intersect / union
+    # FIXME Eager allows to use build dicts with tensor as keys. dynamo doesn't
+
+    def items(self, tx):
+        return self.dv_dict.unpack_var_sequence(tx)
+
+    def as_proxy(self):
+        return self.dv_dict.items.keys()
+
+    def as_python_constant(self):
+        return self.dv_dict.items.keys()
+
+
+class DictValues(DictView):
+    # DictValues is an iterable but cannot be compared.
+    # If you need it as proxy or as python constant perhaps it's alright to simply return a tuple
+    kv = "values"
+
+    def items(self, tx):
+        return self.dv_dict.items.values()
 
 
 class DataClassVariable(ConstDictVariable):
