--- conflicted
+++ resolved
@@ -993,20 +993,25 @@
     allow_stack_allocation = False
 
 
-
 def fail_with_and_without_stack_allocation():
-    return TestFailure(("abi_compatible_cpu", "abi_compatible_cpu_with_stack_allocation"))
+    return TestFailure(
+        ("abi_compatible_cpu", "abi_compatible_cpu_with_stack_allocation")
+    )
+
 
 # test_failures, xfail by default, set is_skip=True to skip
 CPU_TEST_FAILURES = {
     "test_addmm_multiple_dynamic": fail_with_and_without_stack_allocation(),
     "test_bmm_multiple_dynamic": fail_with_and_without_stack_allocation(),
+    "test_dup_unbacked_sym_decl": fail_with_and_without_stack_allocation(),
     "test_dynamic_cat": fail_with_and_without_stack_allocation(),
     "test_dynamic_smem_above_default_limit": fail_with_and_without_stack_allocation(),
     "test_foreach_multiple_dynamic": fail_with_and_without_stack_allocation(),
     # TODO: test_freezing_abi_compatible_cpu somehow fails on CI but not locally,
     #   NotImplementedError: Cannot access storage of OpaqueTensorImpl
-    "test_freezing": TestFailure(("abi_compatible_cpu", "abi_compatible_cpu_with_stack_allocation"), is_skip=True),
+    "test_freezing": TestFailure(
+        ("abi_compatible_cpu", "abi_compatible_cpu_with_stack_allocation"), is_skip=True
+    ),
     "test_normal_functional": fail_with_and_without_stack_allocation(),
     "test_poi_multiple_dynamic": fail_with_and_without_stack_allocation(),
     "test_sdpa": fail_with_and_without_stack_allocation(),
@@ -1018,7 +1023,6 @@
     AOTInductorTestsTemplate,
     AOTInductorTestABICompatibleCpu,
     "abi_compatible_cpu",
-<<<<<<< HEAD
     CPU_TEST_FAILURES,
 )
 
@@ -1036,25 +1040,6 @@
     AOTInductorTestABICompatibleCpuWithStackAllocation,
     "abi_compatible_cpu_with_stack_allocation",
     CPU_TEST_FAILURES,
-=======
-    # test_failures, xfail by default, set is_skip=True to skip
-    {
-        "test_addmm_multiple_dynamic": TestFailure(("abi_compatible_cpu",)),
-        "test_bmm_multiple_dynamic": TestFailure(("abi_compatible_cpu",)),
-        "test_dynamic_cat": TestFailure(("abi_compatible_cpu",)),
-        "test_dynamic_smem_above_default_limit": TestFailure(("abi_compatible_cpu",)),
-        "test_dup_unbacked_sym_decl": TestFailure(("abi_compatible_cpu",)),
-        "test_foreach_multiple_dynamic": TestFailure(("abi_compatible_cpu",)),
-        # TODO: test_freezing_abi_compatible_cpu somehow fails on CI but not locally,
-        #   NotImplementedError: Cannot access storage of OpaqueTensorImpl
-        "test_freezing": TestFailure(("abi_compatible_cpu",), is_skip=True),
-        "test_normal_functional": TestFailure(("abi_compatible_cpu",)),
-        "test_poi_multiple_dynamic": TestFailure(("abi_compatible_cpu",)),
-        "test_sdpa": TestFailure(("abi_compatible_cpu",)),
-        "test_sdpa_2": TestFailure(("abi_compatible_cpu",)),
-        "test_simple_dynamic": TestFailure(("abi_compatible_cpu",)),
-    },
->>>>>>> 7265c22a
 )
 
 
