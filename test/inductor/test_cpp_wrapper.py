# Owner(s): ["module: inductor"]
import sys
import unittest
from typing import NamedTuple

import torch._dynamo
from torch._inductor import config
from torch.testing._internal.common_utils import (
    IS_MACOS,
    TEST_WITH_ASAN,
    TEST_WITH_ROCM,
    TestCase as TorchTestCase,
)
from torch.testing._internal.inductor_utils import HAS_CPU, HAS_CUDA


try:
    try:
        from . import (
            test_cpu_repro,
<<<<<<< HEAD
            test_foreach,
            test_mkldnn_pattern_matcher,
            test_torchinductor,
=======
            test_mkldnn_pattern_matcher,
            test_torchinductor,
            test_torchinductor_dynamic_shapes,
>>>>>>> e132f09e
        )
    except ImportError:
        import test_cpu_repro
        import test_foreach
        import test_mkldnn_pattern_matcher
        import test_torchinductor
        import test_torchinductor_dynamic_shapes
except unittest.SkipTest:
    if __name__ == "__main__":
        sys.exit(0)
    raise


RUN_CPU = HAS_CPU and not torch.backends.mps.is_available() and not IS_MACOS
RUN_CUDA = HAS_CUDA and not TEST_WITH_ASAN and not TEST_WITH_ROCM


class CppWrapperTemplate:
    pass


class CudaWrapperTemplate:
    pass


class TestCppWrapper(TorchTestCase):
    device = "cpu"


class DynamicShapesCppWrapperCpuTests(TorchTestCase):
    device = "cpu"


class TestCudaWrapper(TorchTestCase):
    device = "cuda"


class DynamicShapesCudaWrapperCudaTests(TorchTestCase):
    device = "cuda"


def make_test_case(name, device, tests, condition=True):
    test_name = f"{name}_{device}" if device else name

    @config.patch(cpp_wrapper=True, search_autotune_cache=False)
    def fn(self):
        tests.setUpClass()
        tests.setUp()
        try:
            func = getattr(tests, test_name)
            assert callable(func), "not a callable"
            code = test_torchinductor.run_and_get_cpp_code(func)
            self.assertEqual("load_inline" in code, True)
        finally:
            tests.tearDown()
            tests.tearDownClass()

    fn.__name__ = test_name
    if condition:
        setattr(
            CppWrapperTemplate if device == "cpu" else CudaWrapperTemplate,
            test_name,
            fn,
        )


if RUN_CPU:

    class BaseTest(NamedTuple):
        name: str
        device: str = "cpu"
        tests: TorchTestCase = test_torchinductor.CpuTests()
        condition: bool = True

    for item in [
        BaseTest("test_as_strided"),  # buffer reuse
        BaseTest("test_bitwise"),  # int32
        BaseTest("test_bmm1"),
        BaseTest("test_bmm2"),
        BaseTest("test_cat"),  # alias
        BaseTest("test_dtype_sympy_expr"),
        BaseTest("test_embedding_bag"),  # test default FallbackKernel
        BaseTest("test_index_put_deterministic_fallback"),
        BaseTest("test_int_div", "", test_cpu_repro.CPUReproTests()),
        BaseTest("test_linear1"),
        BaseTest("test_linear2"),
        BaseTest(
            "test_linear_binary",
            "",
            test_mkldnn_pattern_matcher.TestPaternMatcher(),
            torch._C.has_mkldnn and torch.ops.mkldnn._is_mkldnn_bf16_supported(),
        ),
        BaseTest("test_linear_packed", "", test_cpu_repro.CPUReproTests()),
        BaseTest("test_mm_views"),
        BaseTest("test_profiler_mark_wrapper_call"),
        BaseTest("test_reduction1"),  # Reduction
        BaseTest("test_relu"),  # multiple inputs
        BaseTest("test_repeat_interleave", "", test_cpu_repro.CPUReproTests()),
        BaseTest("test_scalar_input"),
        BaseTest("test_silu"),  # single input, single output
        BaseTest("test_sort"),
        BaseTest("test_sum_dtype"),  # float64
        BaseTest("test_sum_int"),  # bool, int64, int8, uint8
        BaseTest("test_transpose"),  # multiple outputs, buffer clear
    ]:
        make_test_case(item.name, item.device, item.tests, item.condition)

    test_torchinductor.copy_tests(CppWrapperTemplate, TestCppWrapper, "cpp_wrapper")

    DynamicShapesCppWrapperTemplate = (
        test_torchinductor_dynamic_shapes.make_dynamic_cls(CppWrapperTemplate)
    )

    test_torchinductor.copy_tests(
        DynamicShapesCppWrapperTemplate,
        DynamicShapesCppWrapperCpuTests,
        "cpp_wrapper",
    )

if RUN_CUDA:

    class BaseTest(NamedTuple):
        name: str
        device: str = "cuda"
        tests: TorchTestCase = test_torchinductor.CudaTests()

    # Maintain two separate test lists for cuda and cpp for now
    for item in [
        BaseTest("test_as_strided"),  # buffer reuse
        BaseTest("test_bitwise"),  # int32
        BaseTest("test_bmm1"),
        BaseTest("test_bmm2"),
        BaseTest("test_cat"),  # alias
        BaseTest("test_convolution1"),
        BaseTest("test_conv_backward"),
        BaseTest("test_embedding_bag"),  # test default FallbackKernel
        BaseTest("test_index_put_deterministic_fallback"),
        BaseTest("test_linear1"),
        BaseTest("test_linear2"),
        BaseTest("test_mm_views"),
        BaseTest("test_multi_device"),
        BaseTest("test_profiler_mark_wrapper_call"),
        BaseTest("test_reduction1"),  # Reduction
        BaseTest("test_relu"),  # multiple inputs
        BaseTest("test_scalar_input"),
        BaseTest("test_sort"),
        BaseTest("test_silu"),  # single input, single output
        BaseTest("test_sum_dtype"),  # float64
        BaseTest("test_sum_int"),  # bool, int64, int8, uint8
        BaseTest("test_transpose"),  # multiple outputs, buffer clear
        BaseTest(
            "test_cpp_wrapper",
            device=None,
            tests=test_foreach.ForeachTests(),
        ),  # test foreach
    ]:
        make_test_case(item.name, item.device, item.tests)

    test_torchinductor.copy_tests(CudaWrapperTemplate, TestCudaWrapper, "cuda_wrapper")

    """
    # To be enabled
    DynamicShapesCudaWrapperTemplate = (
        test_torchinductor_dynamic_shapes.make_dynamic_cls(CudaWrapperTemplate)
    )

    test_torchinductor.copy_tests(
        DynamicShapesCudaWrapperTemplate,
        DynamicShapesCudaWrapperCudaTests,
        "cuda_wrapper",
    )
    """

if __name__ == "__main__":
    from torch._dynamo.test_case import run_tests

    if RUN_CPU or RUN_CUDA:
        run_tests(needs="filelock")<|MERGE_RESOLUTION|>--- conflicted
+++ resolved
@@ -18,15 +18,10 @@
     try:
         from . import (
             test_cpu_repro,
-<<<<<<< HEAD
             test_foreach,
             test_mkldnn_pattern_matcher,
             test_torchinductor,
-=======
-            test_mkldnn_pattern_matcher,
-            test_torchinductor,
             test_torchinductor_dynamic_shapes,
->>>>>>> e132f09e
         )
     except ImportError:
         import test_cpu_repro
