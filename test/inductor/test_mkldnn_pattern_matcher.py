--- conflicted
+++ resolved
@@ -287,7 +287,7 @@
         out_feature = 30
         if torch.ops.mkldnn._is_mkldnn_bf16_supported():
             for binary_fn, input_shape, bias in options:
-<<<<<<< HEAD
+                torch._dynamo.reset()
                 # addmm(mm) + (linear+add)
                 match_count = 2
                 match_nodes = 3
@@ -296,9 +296,6 @@
                     # view + linear + view(joint_graph+freeze pass)
                     match_count = match_count + 5 if is_inplace else match_count + 3
                     match_nodes = match_nodes + 7 if is_inplace else match_nodes + 5
-=======
-                torch._dynamo.reset()
->>>>>>> 2fa8edcc
                 mod = M(binary_fn, input_shape[-1], out_feature, bias).to(dtype).eval()
                 v = torch.randn(input_shape).to(dtype)
                 other = torch.randn(input_shape[:-1] + [out_feature]).to(dtype)
