--- conflicted
+++ resolved
@@ -15,7 +15,7 @@
     DynamicOutputShapeException,
     UnsupportedOperatorException,
 )
-from torch.fx.experimental.symbolic_shapes import ShapeEnv, DimDynamic, free_symbols
+from torch.fx.experimental.symbolic_shapes import ShapeEnv, DimDynamic, free_symbols, FreshCreateSymbolicPolicy
 from torch.testing._internal.custom_op_db import custom_op_db
 from torch.testing._internal.common_device_type import ops
 from torch.testing._internal.common_device_type import instantiate_device_type_tests, OpDTypes
@@ -539,7 +539,7 @@
     def test_same_shape_env_preserved(self):
         shape_env = ShapeEnv()
         mode1 = FakeTensorMode(shape_env=shape_env)
-        t1 = mode1.from_tensor(torch.randn(10), dynamic_dims=[DimDynamic.DYNAMIC])
+        t1 = mode1.from_tensor(torch.randn(10), policy=FreshCreateSymbolicPolicy(dynamic_sizes=[DimDynamic.DYNAMIC], constraint_sizes=[None]))
         mode2 = FakeTensorMode(shape_env=shape_env)
         t2 = mode2.from_tensor(t1)
         # t2.size(0) is still dynamic, even though we didn't pass DYNAMIC here
@@ -573,18 +573,6 @@
         self.assertIs(t2.size(1).node.shape_env, t1.size(1).node.shape_env)
         self.assertEqual(str(t2.size(1)), str(t1.size(1)))
 
-<<<<<<< HEAD
-    def test_fake_parent(self):
-        shape_env = ShapeEnv()
-        mode1 = FakeTensorMode(shape_env=shape_env)
-        mode2 = FakeTensorMode(parent=mode1, shape_env=shape_env)
-        a = torch.randn(4)
-        a1 = mode1.from_tensor(a, dynamic_dims=[DimDynamic.DYNAMIC])
-        a2 = mode2.from_tensor(a)
-        self.assertTrue(free_symbols(a2.size(0)))
-
-=======
->>>>>>> e19ea53e
     def checkMetaProps(self, t1, t2):
         prims.utils.compare_tensor_meta(t1, t2, check_strides=True)
 
