# Owner(s): ["oncall: distributed"]

import copy
import math
import os
import random
import re
import signal
import sys
import tempfile
import threading
import pickle
import time
import warnings
from contextlib import contextmanager
from datetime import datetime, timedelta
from itertools import chain, product
from unittest import mock

import torch
import torch.distributed as c10d

if not c10d.is_available() or not c10d.is_nccl_available():
    print("c10d NCCL not available, skipping tests", file=sys.stderr)
    sys.exit(0)

import test_c10d_common
import torch.distributed as dist
import torch.distributed.algorithms.ddp_comm_hooks.default_hooks as default
import torch.distributed.algorithms.ddp_comm_hooks.powerSGD_hook as powerSGD
import torch.nn.functional as F
import torch.testing._internal.common_utils as common
from test_c10d_common import gpus_for_rank, DoubleGpuNet, ConvNet, ModuleForDdpCommHook
from torch import nn
from torch._C._distributed_c10d import OpType
from torch.nn.parallel import DistributedDataParallel
from torch.testing._internal.common_distributed import (
    MultiProcessTestCase,
    init_multigpu_helper,
    requires_nccl,
    requires_gloo,
    requires_nccl_version,
    skip_if_lt_x_gpu,
    get_timeout,
    skip_if_rocm,
    with_dist_debug_levels,
    with_nccl_blocking_wait,
)
from torch.testing._internal.common_utils import (
    TestCase,
    run_tests,
    retry_on_connect_failures,
    skipIfRocm,
    TEST_WITH_DEV_DBG_ASAN,
    TEST_WITH_ROCM,
    parametrize,
    instantiate_parametrized_tests,
    skip_but_pass_in_sandcastle,
    skip_but_pass_in_sandcastle_if,
)

if TEST_WITH_DEV_DBG_ASAN:
    print(
        "Skip ASAN as torch + multiprocessing spawn have known issues", file=sys.stderr
    )
    sys.exit(0)

# bfloat16 is only supported by CUDA 11+
BFLOAT16_AVAILABLE = (
    torch.cuda.is_available()
    and
    (
        (torch.version.cuda is not None and int(torch.version.cuda.split('.')[0]) >= 11)
        or torch.version.hip is not None
    )
)

class RendezvousEnvTest(TestCase):
    @retry_on_connect_failures
    @requires_nccl()
    @skip_but_pass_in_sandcastle_if(
        torch.cuda.device_count() == 0, "No GPUs available, skipping test"
    )
    def test_common_errors(self):
        vars = {
            "WORLD_SIZE": "1",
            "RANK": "0",
            "MASTER_ADDR": "127.0.0.1",
            "MASTER_PORT": str(common.find_free_port()),
        }

        class Env:
            def __init__(self, vars):
                self.env_patcher = mock.patch.dict(os.environ, vars, clear=True)

            def __enter__(self):
                self.env_patcher.start()

            def __exit__(self, type, value, traceback):
                self.env_patcher.stop()

        def without(d, key):
            d = d.copy()
            d.pop(key)
            return d

        def withouts(d, keys):
            d = d.copy()
            for key in keys:
                d.pop(key)
            return d

        with Env(without(vars, "WORLD_SIZE")):
            self.assertEqual(None, os.environ.get("WORLD_SIZE"))
            with self.assertRaisesRegex(ValueError, "WORLD_SIZE expected"):
                gen = c10d.rendezvous("env://")
                next(gen)
            c10d.init_process_group(backend="nccl", world_size=1)
            self.assertEqual(c10d.get_rank(), 0)
            self.assertEqual(c10d.get_world_size(), 1)
            c10d.destroy_process_group()

        with Env(without(vars, "RANK")):
            self.assertEqual(None, os.environ.get("RANK"))
            with self.assertRaisesRegex(ValueError, "RANK expected"):
                gen = c10d.rendezvous("env://")
                next(gen)
            c10d.init_process_group(backend="nccl", rank=0)
            self.assertEqual(c10d.get_rank(), 0)
            self.assertEqual(c10d.get_world_size(), 1)
            c10d.destroy_process_group()

        with Env(withouts(vars, ["RANK", "WORLD_SIZE"])):
            self.assertEqual(None, os.environ.get("RANK"))
            self.assertEqual(None, os.environ.get("WORLD_SIZE"))
            c10d.init_process_group(backend="nccl", rank=0, world_size=1)
            self.assertEqual(c10d.get_rank(), 0)
            self.assertEqual(c10d.get_world_size(), 1)
            c10d.destroy_process_group()

        with Env(vars):
            c10d.init_process_group(backend="nccl")
            self.assertEqual(c10d.get_rank(), 0)
            self.assertEqual(c10d.get_world_size(), 1)
            c10d.destroy_process_group()

        with Env(without(vars, "MASTER_ADDR")):
            self.assertEqual(None, os.environ.get("MASTER_ADDR"))
            with self.assertRaisesRegex(ValueError, "MASTER_ADDR expected"):
                gen = c10d.rendezvous("env://")
                next(gen)

        with Env(without(vars, "MASTER_PORT")):
            self.assertEqual(None, os.environ.get("MASTER_PORT"))
            with self.assertRaisesRegex(ValueError, "MASTER_PORT expected"):
                gen = c10d.rendezvous("env://")
                next(gen)

        with Env(without(vars, "WORLD_SIZE")):
            self.assertEqual(None, os.environ.get("WORLD_SIZE"))
            gen = c10d.rendezvous(f"env://?world_size={1}")
            _, _, size = next(gen)
            self.assertEqual(size, 1)

        with Env(without(vars, "RANK")):
            self.assertEqual(None, os.environ.get("RANK"))
            gen = c10d.rendezvous(f"env://?rank={0}")
            _, rank, _ = next(gen)
            self.assertEqual(rank, 0)

        with Env(withouts(vars, ["RANK", "WORLD_SIZE"])):
            self.assertEqual(None, os.environ.get("RANK"))
            self.assertEqual(None, os.environ.get("WORLD_SIZE"))
            gen = c10d.rendezvous(f"env://?rank={0}&world_size={1}")
            _, rank, size = next(gen)
            self.assertEqual(rank, 0)
            self.assertEqual(size, 1)


class TimeoutTest(test_c10d_common.AbstractTimeoutTest, TestCase):
    @requires_nccl()
    @retry_on_connect_failures
    @skip_but_pass_in_sandcastle_if(
        torch.cuda.device_count() == 0, "No GPUs available, skipping test"
    )
    def test_default_store_timeout_nccl(self):
        self._test_default_store_timeout("nccl")


class ProcessGroupNCCLNoGPUTest(TestCase):
    MAIN_PROCESS_RANK = 0

    def setUp(self):
        self.rank = self.MAIN_PROCESS_RANK
        self.world_size = 1
        self.file = tempfile.NamedTemporaryFile(delete=False)

    def tearDown(self):
        pass

    @requires_nccl()
    @skip_but_pass_in_sandcastle_if(
        torch.cuda.device_count() > 0, "GPUs are available, skipping test"
    )
    def test_init_no_gpus(self):
        store = c10d.FileStore(self.file.name, self.world_size)
        with self.assertRaisesRegex(
            ValueError, "ProcessGroupNCCL is only supported with GPUs, no GPUs found!"
        ):
            c10d.ProcessGroupNCCL(store, self.rank, self.world_size)


class ProcessGroupNCCLTest(MultiProcessTestCase):
    def _create_process_group_nccl(self, store, opts, device_id=None):
        # create nccl processgroup with opts
        c10d.init_process_group(
            "nccl",
            world_size=self.world_size,
            rank=self.rank,
            store=store,
            pg_options=opts,
            device_id=device_id)
        pg = c10d.distributed_c10d._get_default_group()
        return pg

    def opts(self, high_priority_stream=False):
        opts = c10d.ProcessGroupNCCL.Options()
        opts.is_high_priority_stream = high_priority_stream
        return opts

    def setUp(self):
        super().setUp()
        # TORCH_NCCL_BLOCKING_WAIT overrides TORCH_NCCL_ASYNC_ERROR_HANDLING hence tests
        # that use TORCH_NCCL_BLOCKING_WAIT will test it as expected.
        os.environ["TORCH_NCCL_ASYNC_ERROR_HANDLING"] = "1"
        # self.num_gpus = torch.cuda.device_count()
        self._spawn_processes()

    def tearDown(self):
        super().tearDown()
        try:
            os.remove(self.file_name)
        except OSError:
            pass

    @property
    def world_size(self):
        return 2

    @property
    def rank_to_GPU(self):
        # return rank to GPU map
        return init_multigpu_helper(self.world_size, "nccl")

    @requires_nccl()
    @skip_but_pass_in_sandcastle_if(torch.cuda.device_count() < 2, "NCCL test requires 2+ GPUs")
    def test_empty_tensors(self):
        store = c10d.FileStore(self.file_name, self.world_size)
        pg = self._create_process_group_nccl(store, self.opts())
        local_device_idx = self.rank_to_GPU[self.rank][0]

        xs = [torch.FloatTensor([]).cuda(local_device_idx)]
        pg.broadcast(xs).wait()
        self.assertEqual(0, xs[0].numel())

        pg.allreduce(xs).wait()
        self.assertEqual(0, xs[0].numel())

        pg.reduce(xs).wait()
        self.assertEqual(0, xs[0].numel())

        ys = [[torch.FloatTensor([]).cuda(local_device_idx) for _ in range(self.world_size)]]
        pg.allgather(ys, xs).wait()
        for y in ys[0]:
            self.assertEqual(0, y.numel())

        ys = [torch.FloatTensor([]).cuda(local_device_idx)]
        xs = [[torch.FloatTensor([]).cuda(local_device_idx) for _ in range(self.world_size)]]
        pg.reduce_scatter(ys, xs).wait()
        self.assertEqual(0, ys[0].numel())

    @requires_nccl()
    @skip_but_pass_in_sandcastle_if(torch.cuda.device_count() < 2, "NCCL test requires 2+ GPUs")
    def test_broadcast_ops(self):
        store = c10d.FileStore(self.file_name, self.world_size)
        pg = self._create_process_group_nccl(store, self.opts())

        def broadcast(xs, rootRank, rootTensor):
            opts = c10d.BroadcastOptions()
            opts.rootRank = rootRank
            opts.rootTensor = rootTensor
            work = pg.broadcast(xs, opts)
            work.wait()
            return work.result()

        # Every rank is root once
        for i in range(self.world_size):
            # Run with 1 input tensor
            x = torch.tensor([self.rank]).cuda(self.rank_to_GPU[self.rank][0])
            output = broadcast([x], i, 0)
            self.assertEqual(torch.tensor([i]), output[0])

            expected_tensor = torch.empty([i + 1, i + 1]).fill_(i + 1)
            xs = [torch.empty([i + 1, i + 1]).fill_(-1).cuda(device=device_idx) for device_idx in self.rank_to_GPU[self.rank]]

            # test with multiple input tensors (multiple gpu in one rank)
            for j in range(len(xs)):
                if self.rank == i:
                    xs[j] = expected_tensor.cuda(device=self.rank_to_GPU[self.rank][j])

                broadcast(xs, i, j)

                for tensor in xs:
                    self.assertEqual(tensor, expected_tensor)

    @requires_nccl()
    @skip_but_pass_in_sandcastle_if(torch.cuda.device_count() < 2, "NCCL test requires 2+ GPUs")
    def test_sparse_allreduce_ops(self):
        store = c10d.FileStore(self.file_name, self.world_size)
        pg = self._create_process_group_nccl(store, self.opts())

        indices = torch.tensor([[0, 1]])
        values = torch.tensor([[1, 2, 0], [4, 0, 6]])
        sparse_tensor = torch.sparse_coo_tensor(indices, values, size=(2, 3)).to(self.rank)

        # sparse allreduce call is wrapped in a try catch since the c10d API is only available in the nccl experimental branch
        try:
            work = pg.allreduce([sparse_tensor])
            work.wait()

            # work.result() returns a list of size 1, with the allreduce output as a dense tensor
            a = torch.tensor([[2, 4, 0], [8, 0, 12]]).to(self.rank)
            self.assertEqual(work.result()[0], a)
        except RuntimeError as e:
            if "allreduce_sparse is only available in the NCCL experimental branch." in str(e):
                pass
            else:
                # Rethrow the exception if it's a different error
                raise

    @requires_nccl()
    @skip_but_pass_in_sandcastle_if(torch.cuda.device_count() < 2, "NCCL test requires 2+ GPUs")
    def test_allreduce_ops(self):
        store = c10d.FileStore(self.file_name, self.world_size)
        device_count = torch.cuda.device_count()
        pg = self._create_process_group_nccl(store, self.opts())
        local_device_id = self.rank_to_GPU[self.rank][0]

        def allreduce(tensors, op):
            opts = c10d.AllreduceOptions()
            opts.reduceOp = op
            work = pg.allreduce(tensors, opts)
            work.wait()

        # Sum
        tensors = [torch.tensor([self.rank + 1]).cuda(local_device_id)]

        allreduce(tensors, c10d.ReduceOp.SUM)

        ndev = self.world_size
        self.assertEqual(
            torch.tensor([ndev * (ndev + 1) // 2]),
            tensors[0],
        )

        # Avg (only available for NCCL 2.10+)
        if torch.cuda.nccl.version() >= (2, 10, 0):
            tensors = [torch.tensor([self.rank + 1.]).cuda(local_device_id)]

            allreduce(tensors, c10d.ReduceOp.AVG)
            ndev = self.world_size
            self.assertEqual(
                torch.tensor([ndev * (ndev + 1.) / (2. * ndev)]),
                tensors[0],
            )

        # Premul Sum
        if torch.cuda.nccl.version() >= (2, 11, 1):
            for dtype in torch.half, torch.float, torch.double:
                for factor in (3.0, torch.tensor([5.0], device=local_device_id, dtype=dtype)):
                    tensors = [torch.tensor([self.rank + 1]).cuda(local_device_id).to(dtype=dtype)]

                    allreduce(tensors, c10d._make_nccl_premul_sum(factor))

                    self.assertEqual(
                        factor * torch.tensor([self.world_size * (self.world_size + 1) / 2],
                                              dtype=dtype, device=local_device_id),
                        tensors[0],
                    )

        # Product
        tensors = [torch.tensor([self.rank + 1]).cuda(local_device_id)]

        allreduce(tensors, c10d.ReduceOp.PRODUCT)
        self.assertEqual(
            torch.tensor([math.factorial(self.world_size)]), tensors[0]
        )

        # Min
        tensors = [torch.tensor([self.rank + 1]).cuda(local_device_id)]

        allreduce(tensors, c10d.ReduceOp.MIN)
        self.assertEqual(torch.tensor([1]), tensors[0])

        # Max
        tensors = [torch.tensor([self.rank + 1]).cuda(local_device_id)]

        allreduce(tensors, c10d.ReduceOp.MAX)
        self.assertEqual(torch.tensor([self.world_size]), tensors[0])

        for op, err in zip((c10d.ReduceOp.BAND, c10d.ReduceOp.BOR, c10d.ReduceOp.BXOR),
                           ("ReduceOp.BAND", "ReduceOp.BOR", "ReduceOp.BXOR")):
            with self.assertRaisesRegex(
                    ValueError, "Cannot use " + err + " with NCCL"
            ):
                allreduce(tensors, op)


    @requires_nccl()
    @skip_but_pass_in_sandcastle_if(torch.cuda.device_count() < 2, "NCCL test requires 2+ GPUs")
    def test_alltoall_ops_with_cudafree_race(self):
        store = c10d.FileStore(self.file_name, self.world_size)
        pg = self._create_process_group_nccl(store, self.opts())
        opts = c10d.AllToAllOptions()
        local_device = f"cuda:{self.rank_to_GPU[self.rank][0]}"
        torch.cuda.set_device(local_device)
        input = torch.rand(1000, 1000, device=local_device)
        output = torch.rand(1000, 1000, device=local_device)
        race_tensors = []
        # create some tensors to race with alltoall collective
        for _ in range(10):
            tmp = []
            for i in range(5):
                tmp.append(torch.rand(10 ** (3 + i), device=local_device))
            race_tensors.append(tmp)

        for i in range(10):
            race_tensors.pop()
            work = pg.alltoall_base(output, input, [], [], opts)
            # this triggers cudaFree
            torch.cuda.empty_cache()
            work.wait()
        torch.cuda.synchronize(local_device)

    @requires_nccl()
    @skip_but_pass_in_sandcastle_if(torch.cuda.device_count() < 2, "NCCL test requires 2+ GPUs")
    def test_allreduce_in_cudagraph(self):
        store = c10d.FileStore(self.file_name, self.world_size)
        pg = self._create_process_group_nccl(store, self.opts())
        local_device_idx = self.rank_to_GPU[self.rank][0]
        with torch.cuda.device(local_device_idx):
            xs = [torch.FloatTensor([1]).cuda(local_device_idx)]

            # single warmup
            pg.allreduce(xs).wait()
            self.assertEqual(xs[0].item(), 2)

            graph = torch.cuda.CUDAGraph()
            with torch.cuda.graph(graph):
                pg.allreduce(xs).wait()
            self.assertEqual(xs[0].item(), 2)

            graph.replay()
            graph.replay()
            self.assertEqual(xs[0].item(), 8)

    @requires_nccl()
    @skip_but_pass_in_sandcastle_if(torch.cuda.device_count() < 2, "NCCL test requires 2+ GPUs")
    @skipIfRocm()
    def test_nccl_watchdog_cudagraph(self):
        # test that the watchdog does not crash graphs with disallowed event query
        store = c10d.FileStore(self.file_name, self.world_size)
        pg = self._create_process_group_nccl(store, self.opts())
        rank = self.rank_to_GPU[self.rank][0]
        with torch.cuda.device(rank):
            for i in range(100):
                xs = [torch.FloatTensor([1]).cuda(rank)]
                ys = [torch.FloatTensor([4]).cuda(rank)]
                for _ in range(30):
                    pg.allreduce(xs[0]).wait()

                graph = torch.cuda.CUDAGraph()
                with torch.cuda.graph(graph):
                    xs[0] += 0.0
                    pg.allreduce(xs[0]).wait()
                    pg.allreduce(xs[0]).wait()
                    pg.allreduce(xs[0]).wait()
                    xs[0] += 0.0

                for _ in range(1400):
                    graph.replay()

    @requires_nccl()
    @skip_but_pass_in_sandcastle_if(torch.cuda.device_count() < 2, "NCCL test requires 2+ GPUs")
    def test_reduce_ops(self):
        store = c10d.FileStore(self.file_name, self.world_size)
        pg = self._create_process_group_nccl(store, self.opts())
        local_device_id = self.rank_to_GPU[self.rank][0]

        def reduce(xs, rootRank, rootTensor, op=None):
            opts = c10d.ReduceOptions()
            opts.rootRank = rootRank
            opts.rootTensor = rootTensor
            if op:
                opts.reduceOp = op
            work = pg.reduce(xs, opts)
            work.wait()

        # for every root tensor
        for rt in range(self.world_size):
            tensors = [torch.tensor([self.rank + 1]).cuda(local_device_id)]

            reduce(tensors, rt, 0)

            if self.rank == rt:
                self.assertEqual(
                    torch.tensor([self.world_size * (self.world_size + 1) // 2]),
                    tensors[0],
                )
            else:
                self.assertEqual(
                    torch.tensor([self.rank + 1]),
                    tensors[0],
                )

            for op, err in zip(
                (c10d.ReduceOp.BAND, c10d.ReduceOp.BOR, c10d.ReduceOp.BXOR),
                ("ReduceOp.BAND", "ReduceOp.BOR", "ReduceOp.BXOR"),
            ):
                with self.assertRaisesRegex(
                        ValueError, "Cannot use " + err + " with NCCL"
                ):
                    reduce(tensors, self.rank, rt, op)

            # Premul sum
            if torch.cuda.nccl.version() >= (2, 11, 1):
                for factor in (3.0, torch.tensor([5.0], device=local_device_id)):
                    if isinstance(factor, torch.Tensor):
                        factor_ref = factor.cpu().item()
                    else:
                        factor_ref = factor
                    float_tensors = [
                        torch.tensor(
                            [self.rank + 1.0], device=f"cuda:{local_device_id}")
                    ]
                    float_tensors_ref = [
                        torch.tensor(
                            [(self.rank + 1.0) * factor_ref], device=f"cuda:{local_device_id}")
                    ]

                    reduce(float_tensors_ref, rt, 0)
                    reduce(float_tensors, rt, 0, c10d._make_nccl_premul_sum(factor))
                    if self.rank == rt:
                        self.assertEqual(float_tensors_ref[0], float_tensors[0])

    @requires_nccl()
    @skip_but_pass_in_sandcastle_if(torch.cuda.device_count() < 2, "NCCL test requires 2+ GPUs")
    def test_allgather_ops(self):
        store = c10d.FileStore(self.file_name, self.world_size)
        pg = self._create_process_group_nccl(store, self.opts())
        local_device_ids = self.rank_to_GPU[self.rank]

        def allgather(output_ts, input_ts):
            work = pg.allgather(output_ts, input_ts)
            return work.wait()

        tensors = [torch.empty(2, 2).fill_(2).cuda(device=i) for i in local_device_ids]
        output_tensors = []
        expected_output = []

        output_per_gpu = ([torch.empty(2, 2).fill_(-1)] * len(local_device_ids) * self.world_size)
        expected_per_gpu = ([torch.empty(2, 2).fill_(2)] * len(local_device_ids) * self.world_size)

        for gpu in local_device_ids:
            output_tensors.append([t.cuda(device=gpu) for t in output_per_gpu])
            expected_output.append([t.cuda(device=gpu) for t in expected_per_gpu])

        result = allgather(output_tensors, tensors)

        # Verification
        self.assertEqual(output_tensors, expected_output)

    @requires_nccl()
    @skip_but_pass_in_sandcastle_if(torch.cuda.device_count() < 2, "NCCL test requires 2+ GPUs")
    def test_allgather_base_ops(self):
        store = c10d.FileStore(self.file_name, self.world_size)
        pg = self._create_process_group_nccl(store, self.opts())
        local_device_id = self.rank_to_GPU[self.rank][0]

        def allgather_base(output_t, input_t):
            work = pg._allgather_base(output_t, input_t)
            work.wait()

        # allgather_base is GPU number agnostic.
        # Each rank contribute one tensor regardless of GPU counts
        tensor = torch.tensor([self.rank]).cuda(local_device_id)
        output_t = torch.empty((self.world_size), dtype=tensor.dtype).cuda(local_device_id)

        allgather_base(output_t, tensor)

        # Verification
        self.assertEqual(torch.arange(self.world_size), output_t)

    @requires_nccl()
    @skip_but_pass_in_sandcastle_if(torch.cuda.device_count() < 2, "NCCL test requires 2+ GPUs")
    def test_allgather_base_basics(self):
        store = c10d.FileStore(self.file_name, self.world_size)
        pg = self._create_process_group_nccl(store, self.opts())
        local_device_id = self.rank_to_GPU[self.rank][0]

        def allgather_base(output_t, input_t):
            work = pg._allgather_base(output_t, input_t)
            work.wait()

        # anticipate an error
        with self.assertRaisesRegex(
            ValueError,
            "output tensor size must be equal to world_size times input tensor size",
        ):
            tensor = torch.tensor([self.rank]).cuda(local_device_id)
            output_t = torch.empty((self.world_size + 1), dtype=tensor.dtype).cuda(
                local_device_id
            )
            # fails the check because output_t is not correctly sized
            allgather_base(output_t, tensor)

        # anticipate an error
        with self.assertRaisesRegex(
            TypeError, "output tensor must have the same type as input tensor"
        ):
            tensor = torch.tensor([self.rank], dtype=torch.float).cuda(local_device_id)
            output_t = torch.empty((self.world_size + 1), dtype=torch.long).cuda(
                local_device_id
            )
            # fails the check because the dtype is different
            allgather_base(output_t, tensor)

    @requires_nccl()
    @skip_but_pass_in_sandcastle_if(torch.cuda.device_count() < 2, "NCCL test requires 2+ GPUs")
    def test_gather_ops(self):
        store = c10d.FileStore(self.file_name, self.world_size)
        pg = self._create_process_group_nccl(store, self.opts())
        local_device_ids = self.rank_to_GPU[self.rank]
        num_gpus = len(local_device_ids)

        def gather(output_t, input_t, rootRank):
            opts = c10d.GatherOptions()
            opts.rootRank = rootRank
            if rootRank == self.rank:
                work = pg.gather(output_t, input_t, opts)
            else:
                work = pg.gather([], input_t, opts)
            work.wait()

        # init input
        tensors = []
        for device_id in local_device_ids:
            tensors.append(torch.tensor([self.rank]).cuda(device_id))

        # init output
        output_ts = []
        for idx in range(num_gpus):
            gpu_idx = local_device_ids[idx]
            output_ts.append([])
            for rank in range(self.world_size):
                output_ts[idx].append(torch.tensor([-1]).cuda(gpu_idx))

        expected = [[torch.tensor([rank]) for rank in range(self.world_size)]]
        for rank in range(self.world_size):
            gather(output_ts, tensors, rank)
            if rank == self.rank:
                self.assertEqual(expected, output_ts)

    @requires_nccl()
    @skip_but_pass_in_sandcastle_if(torch.cuda.device_count() < 2, "NCCL test requires 2+ GPUs")
    def test_gather_stress(self):
        store = c10d.FileStore(self.file_name, self.world_size)
        pg = self._create_process_group_nccl(store, self.opts())
        local_device_ids = self.rank_to_GPU[self.rank]
        num_gpus = len(local_device_ids)

        def gather(output_t, input_t, rootRank):
            opts = c10d.GatherOptions()
            opts.rootRank = rootRank
            if rootRank == self.rank:
                work = pg.gather(output_t, input_t, opts)
            else:
                work = pg.gather([], input_t, opts)
            work.wait()

        stress_length = 1000

        # init input
        tensors = []
        for i in range(stress_length):
            tensors.append([])
            for device_id in local_device_ids:
                tensors[i].append(torch.tensor([self.rank]).cuda(device_id))

        # init output
        output_ts = []
        for i in range(stress_length):
            output_ts.append([[] for _ in range(num_gpus)])
            for idx, ls in enumerate(output_ts[i]):
                gpu_idx = local_device_ids[idx]
                for _ in range(self.world_size):
                    ls.append(torch.tensor([-1]).cuda(gpu_idx))

        expected = [[torch.tensor([rank]) for rank in range(self.world_size)]]
        for i in range(stress_length):
            for rank in range(self.world_size):
                gather(output_ts[i], tensors[i], rank)
                # Verification
                if rank == self.rank:
                    self.assertEqual(output_ts[i], expected)

    @requires_nccl()
    @skip_but_pass_in_sandcastle_if(torch.cuda.device_count() < 2, "NCCL test requires 2+ GPUs")
    def test_gather_checks(self):
        store = c10d.FileStore(self.file_name, self.world_size)
        pg = self._create_process_group_nccl(store, self.opts())
        local_device_ids = self.rank_to_GPU[self.rank]
        num_gpus = len(local_device_ids)

        # init input
        tensors = []
        for device_id in local_device_ids:
            tensors.append(torch.tensor([self.rank]).cuda(device_id))

        # init output
        output_ts = []
        for idx in range(num_gpus):
            gpu_idx = local_device_ids[idx]
            output_ts.append([])
            for rank in range(self.world_size):
                output_ts[idx].append(torch.tensor([-1]).cuda(gpu_idx))

        with self.assertRaisesRegex(ValueError, "invalid root rank"):
            opts = c10d.GatherOptions()
            opts.rootRank = -1
            pg.gather(output_ts, tensors, opts)

        with self.assertRaisesRegex(TypeError, "incompatible function arguments"):
            pg.gather(output_ts, tensors, 0)

        with self.assertRaisesRegex(ValueError, "invalid root rank"):
            opts = c10d.GatherOptions()
            opts.rootRank = self.world_size
            pg.gather(output_ts, tensors, opts)

        with self.assertRaisesRegex(
            # throws error message from dispatcher
            RuntimeError, "There were no tensor arguments to this function"
        ):
            opts = c10d.GatherOptions()
            opts.rootRank = 0
            pg.gather(output_ts, [], opts)

        with self.assertRaisesRegex(
            ValueError, "Tensors must be on distinct GPU devices"
        ):
            # init input
            tensors2 = []
            for device_id in local_device_ids:
                tensors2.append(torch.tensor([self.rank]).cuda(device_id))
                tensors2.append(torch.tensor([self.rank]).cuda(device_id))

            opts = c10d.GatherOptions()
            opts.rootRank = 0
            pg.gather(output_ts, tensors2, opts)

    @requires_nccl()
    @skip_but_pass_in_sandcastle_if(torch.cuda.device_count() < 2, "NCCL test requires 2+ GPUs")
    def test_scatter_ops(self):
        store = c10d.FileStore(self.file_name, self.world_size)
        pg = self._create_process_group_nccl(store, self.opts())
        local_device_ids = self.rank_to_GPU[self.rank]
        num_gpus = len(local_device_ids)

        def scatter(output_t, input_t, rootRank):
            opts = c10d.ScatterOptions()
            opts.rootRank = rootRank
            if rootRank == self.rank:
                work = pg.scatter(output_t, input_t, opts)
            else:
                work = pg.scatter(output_t, [], opts)
            work.wait()

        # init output
        tensors = []
        for device_id in local_device_ids:
            tensors.append(torch.tensor([-1]).cuda(device_id))

        # init input
        scatter_list = []
        for idx in range(num_gpus):
            gpu_idx = local_device_ids[idx]
            scatter_list.append([])
            for rank in range(self.world_size):
                scatter_list[idx].append(torch.tensor([rank]).cuda(gpu_idx))

        # test each rank to scatter
        expected = [torch.tensor([self.rank])]
        for rank in range(self.world_size):
            scatter(tensors, scatter_list, rank)
            self.assertEqual(expected, tensors)

    @requires_nccl()
    @skip_but_pass_in_sandcastle_if(torch.cuda.device_count() < 2, "NCCL test requires 2+ GPUs")
    def test_scatter_stress(self):
        store = c10d.FileStore(self.file_name, self.world_size)
        pg = self._create_process_group_nccl(store, self.opts())
        local_device_ids = self.rank_to_GPU[self.rank]
        num_gpus = len(local_device_ids)

        def scatter(output_t, input_t, rootRank):
            opts = c10d.ScatterOptions()
            opts.rootRank = rootRank
            if rootRank == self.rank:
                work = pg.scatter(output_t, input_t, opts)
            else:
                work = pg.scatter(output_t, [], opts)
            work.wait()

        stress_length = 1000

        # init output
        tensors = []
        for i in range(stress_length):
            tensors.append([])
            for device_id in local_device_ids:
                tensors[i].append(torch.tensor([-1]).cuda(device_id))

        # init input
        scatter_list = []
        for i in range(stress_length):
            scatter_list.append([[] for _ in range(num_gpus)])
            for idx, ls in enumerate(scatter_list[i]):
                gpu_idx = local_device_ids[idx]
                for rank in range(self.world_size):
                    ls.append(torch.tensor([rank]).cuda(gpu_idx))


        # test each rank to scatter
        expected = [torch.tensor([self.rank])]
        for i in range(stress_length):
            for rank in range(self.world_size):
                scatter(tensors[i], scatter_list[i], rank)
                # Verification
                self.assertEqual(tensors[i], expected)

    @requires_nccl()
    @skip_but_pass_in_sandcastle_if(torch.cuda.device_count() < 2, "NCCL test requires 2+ GPUs")
    def test_scatter_checks(self):
        store = c10d.FileStore(self.file_name, self.world_size)
        pg = self._create_process_group_nccl(store, self.opts())
        local_device_ids = self.rank_to_GPU[self.rank]
        num_gpus = len(local_device_ids)

        # init output
        tensors = []
        for device_id in local_device_ids:
            tensors.append(torch.tensor([-1]).cuda(device_id))

        # init input
        scatter_list = []
        for idx in range(num_gpus):
            gpu_idx = local_device_ids[idx]
            scatter_list.append([])
            for rank in range(self.world_size):
                scatter_list[idx].append(torch.tensor([rank]).cuda(gpu_idx))

        with self.assertRaisesRegex(ValueError, "invalid root rank"):
            opts = c10d.ScatterOptions()
            opts.rootRank = -1
            pg.scatter(tensors, scatter_list, opts)

        with self.assertRaisesRegex(TypeError, "incompatible function arguments"):
            pg.scatter(tensors, scatter_list, 0)

        with self.assertRaisesRegex(ValueError, "invalid root rank"):
            opts = c10d.ScatterOptions()
            opts.rootRank = self.world_size
            pg.scatter(tensors, scatter_list, opts)

        with self.assertRaisesRegex(
            # throws error message from dispatcher
            RuntimeError, "There were no tensor arguments to this function"
        ):
            opts = c10d.ScatterOptions()
            opts.rootRank = 0
            pg.scatter([], scatter_list, opts)

    @requires_nccl()
    @skip_but_pass_in_sandcastle_if(torch.cuda.device_count() < 2, "NCCL test requires 2+ GPUs")
    def test_reduce_scatter_base_basics(self):
        store = c10d.FileStore(self.file_name, self.world_size)
        pg = self._create_process_group_nccl(store, self.opts())
        local_device_id = self.rank_to_GPU[self.rank][0]

        def reduce_scatter_base(output_t, input_t):
            work = pg._reduce_scatter_base(output_t, input_t)
            work.wait()

        # anticipate an error
        with self.assertRaisesRegex(
            ValueError,
            "input tensor must be the same size as output size times world size",
        ):
            input_t = torch.tensor([self.rank]).cuda(local_device_id)
            output_t = torch.empty((self.world_size + 1), dtype=input_t.dtype).cuda(
                local_device_id
            )
            # fails the check because output_t is not correctly sized
            reduce_scatter_base(output_t, input_t)

        # anticipate an error
        with self.assertRaisesRegex(
            TypeError, "input tensor must be the same type as the output tensor."
        ):
            tensor = torch.tensor([self.rank], dtype=torch.float).cuda(local_device_id)
            output_t = torch.empty((self.world_size + 1), dtype=torch.long).cuda(
                local_device_id
            )
            # fails the check because the dtype is different
            reduce_scatter_base(output_t, tensor)

    @requires_nccl()
    @skip_but_pass_in_sandcastle_if(torch.cuda.device_count() < 2, "NCCL test requires 2+ GPUs")
    def test_reduce_scatter_ops(self):
        store = c10d.FileStore(self.file_name, self.world_size)
        pg = self._create_process_group_nccl(store, self.opts())
        local_device_ids = self.rank_to_GPU[self.rank]
        num_gpus = len(local_device_ids)

        def reduce_scatter(outputs, input_lists, op):
            opts = c10d.ReduceScatterOptions()
            opts.reduceOp = op
            work = pg.reduce_scatter(outputs, input_lists, opts)
            work.wait()

        output = [torch.tensor([0]).cuda(i) for i in local_device_ids]

        #  GPU/rank
        #   0         [1], [2], [3], [4]
        #   1         [2], [3], [4], [5]
        #   2         [3], [4], [5], [6]
        #   3         [4], [5], [6], [7]

        # Sum
        tensor_lists = []
        input_per_gpu = []

        for i in range(self.world_size):
            input_per_gpu.append(torch.tensor([self.rank + i + 1]))

        for gpu in local_device_ids:
            tensor_lists.append([t.cuda(device=gpu) for t in input_per_gpu])

        reduce_scatter(output, tensor_lists, c10d.ReduceOp.SUM)

        for i in range(num_gpus):
            expected = torch.tensor(
                [
                    (1 + self.world_size) * self.world_size // 2
                    + self.world_size * self.rank
                ])


            self.assertEqual(expected, output[i])

        # Min
        reduce_scatter(output, tensor_lists, c10d.ReduceOp.MIN)

        for i in range(num_gpus):
            expected = torch.tensor([self.rank + 1 + i])
            self.assertEqual(expected, output[i])

        # Max
        reduce_scatter(output, tensor_lists, c10d.ReduceOp.MAX)

        for i in range(num_gpus):
            expected = torch.tensor(
                [self.rank + self.world_size + i]
            )
            self.assertEqual(expected, output[i])

        # Product
        reduce_scatter(output, tensor_lists, c10d.ReduceOp.PRODUCT)

        # math package don't have math.perm until python 3.8, so
        # we implement a naive version here.
        def perm(n, k):
            prod_val = n
            for val in range(n - k + 1, n):
                prod_val *= val
            return prod_val

        for i in range(num_gpus):
            prod_val = perm(self.rank + self.world_size, self.world_size)

            expected = torch.tensor([prod_val])
            self.assertEqual(expected, output[i])

        # Test the input params overridden scenarios, aka, when the input is
        # a list and output is just one tensor.
        # Sum
        output_tensor = torch.empty_like(input_per_gpu[0][0]).cuda(self.rank)
        input_list = [tensor[0].cuda(self.rank) for tensor in input_per_gpu]
        pg.reduce_scatter(output_tensor, input_list, c10d.ReduceOp.SUM).wait()
        expected = torch.tensor(
            (1 + self.world_size) * self.world_size // 2 + self.world_size * self.rank
        )
        self.assertEqual(expected, output_tensor)

        # Min
        pg.reduce_scatter(output_tensor, input_list, c10d.ReduceOp.MIN).wait()
        expected = torch.tensor(self.rank + 1)
        self.assertEqual(expected, output_tensor)

        # Max
        pg.reduce_scatter(output_tensor, input_list, c10d.ReduceOp.MAX).wait()
        expected = torch.tensor(self.rank + self.world_size)
        self.assertEqual(expected, output_tensor)

        # Product
        pg.reduce_scatter(output_tensor, input_list, c10d.ReduceOp.PRODUCT).wait()
        prod_val = self.rank + 1
        for k in range(1, self.world_size):
            prod_val = prod_val * (self.rank + 1 + k)
        expected = torch.tensor(prod_val)
        self.assertEqual(expected, output_tensor)

        if torch.cuda.nccl.version() >= (2, 11, 1):
            for factor in (3.0, torch.tensor([5.0], device=self.rank)):
                if isinstance(factor, torch.Tensor):
                    factor_ref = factor.cpu().item()
                else:
                    factor_ref = factor
                output = [t.float() for t in output]
                tensor_lists = [[t.float() for t in tl] for tl in tensor_lists]
                output_ref = [t.float() for t in output]
                tensor_lists_ref = [[t.float() * factor_ref for t in tl] for tl in tensor_lists]
                reduce_scatter(output, tensor_lists, c10d._make_nccl_premul_sum(factor))
                reduce_scatter(output_ref, tensor_lists_ref, c10d.ReduceOp.SUM)
                self.assertEqual(output_ref, output)

    @requires_nccl()
    @skip_but_pass_in_sandcastle_if(torch.cuda.device_count() < 2, "NCCL test requires 2+ GPUs")
    def test_reduce_scatter_base_ops(self):
        store = c10d.FileStore(self.file_name, self.world_size)
        pg = self._create_process_group_nccl(store, self.opts())
        local_device_id = self.rank_to_GPU[self.rank][0]

        def reduce_scatter_base(output_t, input_t):
            work = pg._reduce_scatter_base(output_t, input_t)
            work.wait()

        # reduce_scatter_base is GPU number agnostic.
        # Each rank contribute one tensor regardless of GPU counts
        output_t = torch.empty([1]).cuda(local_device_id)
        tensor = torch.arange(self.world_size, dtype=output_t.dtype).cuda(local_device_id)

        reduce_scatter_base(output_t, tensor)

        # Verification
        self.assertEqual(output_t[0], self.rank * self.world_size)

    @requires_nccl()
    @skip_but_pass_in_sandcastle_if(torch.cuda.device_count() < 2, "NCCL test requires 2+ GPUs")
    def test_barrier(self):
        store = c10d.FileStore(self.file_name, self.world_size)
        pg = self._create_process_group_nccl(store, self.opts())
        local_device_ids = self.rank_to_GPU[self.rank]

        def allreduce(tensors):
            opts = c10d.AllreduceOptions()
            work = pg.allreduce(tensors, opts)
            return work

        # Making the collective to operate on
        # 1, 2, 3, 4, .... len(local_device_ids) GPUs
        tensors_list = [[] for _ in range(len(local_device_ids))]

        for i in range(1, len(local_device_ids) + 1):
            for j in range(i):
                tensors_list[i - 1].append(torch.tensor([j + 1]).cuda(local_device_ids[j]))

        works = []
        for tensors in tensors_list:
            work = allreduce(tensors)
            works.append(work)

        # Barrier will ensure that all previous work is completed
        pg.barrier().wait()

        for i in range(1, len(local_device_ids) + 1):
            for j in range(i):
                self.assertEqual(
                    torch.tensor([(j + 1) * self.world_size]), tensors_list[i - 1][j]
                )

    @requires_nccl()
    @skip_but_pass_in_sandcastle_if(torch.cuda.device_count() < 2, "NCCL test requires 2+ GPUs")
    def test_send_recv(self):
        store = c10d.FileStore(self.file_name, self.world_size)
        self._create_process_group_nccl(store, self.opts())
        device = self.rank_to_GPU[self.rank][0]

        # Generate the same random tensor
        torch.manual_seed(0)
        send_tensor = torch.rand(10, 10, device=device)
        if self.rank == 0:
            dist.send(send_tensor, 1)
        if self.rank == 1:
            recv_tensor = torch.rand(10, 10, device=device)
            dist.recv(recv_tensor, 0)
            self.assertEqual(send_tensor, recv_tensor)

    @requires_nccl()
    @skip_but_pass_in_sandcastle_if(torch.cuda.device_count() < 1, "NCCL test requires 1 GPU")
    @skip_if_lt_x_gpu(1)
    def test_nccl_dist_backend_error(self):
        store = c10d.FileStore(self.file_name, self.world_size)
        self._create_process_group_nccl(store, self.opts())

        # Both rank 0 and 1 will use the same CUDA device resulting in ncclInvalidUsage
        with self.assertRaises(dist.DistBackendError) as cm:
            dist.broadcast(torch.tensor([1, 2, 3]).cuda(), 0)
        self.assertTrue(isinstance(cm.exception, dist.DistError))

        self.assertIsInstance(cm.exception, RuntimeError)

    @requires_nccl()
    @skip_but_pass_in_sandcastle_if(torch.cuda.device_count() < 2, "NCCL test requires 2+ GPUs")
    def test_abort_pg(self):
        # Disable ASYNC_ERROR_HANDLING for this test to ensure we can programmatically
        # abort the process group.
        os.environ["TORCH_NCCL_ASYNC_ERROR_HANDLING"] = "0"

        store = c10d.FileStore(self.file_name, self.world_size)
        self._create_process_group_nccl(store, self.opts())
        device = self.rank_to_GPU[self.rank][0]

        t = torch.rand(10, 10, device=device)
        # First allreduce to initialize state.
        dist.all_reduce(t)

        def abortpg():
            c10d.distributed_c10d._get_default_group()._get_backend(torch.device(device))._shutdown()

        # Initialize DDP to ensure "destroy_process_group" will not call
        # ProcessGroupNCCL destructor since DDP holds a reference to process group.
        # Run a single iteration of DDP to initialize state.
        model = DistributedDataParallel(
            torch.nn.Linear(10, 10).to(device), device_ids=[device]
        )
        model(t).sum().backward()

        # Now simulate collective getting stuck and abort gets us unstuck
        if self.rank == 0:
            dist.all_reduce(t)

            # Schedule thread before we get stuck to abort pg.
            thread = threading.Thread(target=abortpg)
            thread.start()

            # We would get stuck here due to d2h if we didn't abort.
            t_cpu = t.cpu()

            thread.join()

    @requires_nccl()
    @skip_but_pass_in_sandcastle_if(torch.cuda.device_count() < 2, "NCCL test requires 2+ GPUs")
    def test_close_pg(self):
        # Disable ASYNC_ERROR_HANDLING for this test to ensure we can programmatically
        # abort the process group.
        os.environ["TORCH_NCCL_ASYNC_ERROR_HANDLING"] = "0"

        store = c10d.FileStore(self.file_name, self.world_size)
        pg = self._create_process_group_nccl(store, self.opts())
        device = self.rank_to_GPU[self.rank][0]

        t = torch.rand(10, 10, device=device)
        # First allreduce to initialize state.
        pg.allreduce(t)

        # Destroy pg and validate pg is still in working condition since we hold a
        # reference above.
        dist.destroy_process_group()
        pg.allreduce([t])

        # Now close pg and validate it no longer works.
        pg._get_backend(torch.device(device))._shutdown()

        # Try another collective.
        with self.assertRaises(dist.DistBackendError):
            pg.allreduce([t])

    def _check_nccl_timeout(self, expected_timeout):
        pg = dist.distributed_c10d._get_default_group()
        options = pg._get_backend(torch.device(f"cuda:{self.rank}")).options
        self.assertEqual(options._timeout, expected_timeout)

    @requires_nccl()
    @skip_but_pass_in_sandcastle_if(
        torch.cuda.device_count() == 0, "No GPUs available, skipping test"
    )
    def test_init_process_group_nccl_timeout(self):
        # nccl is handled 'specially' inside init_process_group and its options class is different from the options
        # used by the other PG's.  There are specific edge cases for nccl that need to be tested.

        store = c10d.FileStore(self.file_name, self.world_size)
        base_opts = dict(
            backend="nccl", store=store, rank=self.rank, world_size=self.world_size
        )

        # test the default value coming from the `init_process_group` kwarg default
        dist.init_process_group(**base_opts)
        self._check_nccl_timeout(torch.distributed.constants.default_pg_nccl_timeout)
        dist.destroy_process_group()

        # test that `kwarg` timeout takes effect
        new_timeout = timedelta(seconds=123)
        dist.init_process_group(**base_opts, timeout=new_timeout)
        self._check_nccl_timeout(new_timeout)
        dist.destroy_process_group()

        # test that timeout value provided via `pg_options` kwarg is ignored and issues warning,
        # 'timeout' kwarg (or its kwdefault) taking precedence
        opts = dist.ProcessGroupNCCL.Options()
        opts._timeout = timedelta(seconds=123)
        with warnings.catch_warnings(record=True) as w:
            dist.init_process_group(**base_opts, pg_options=opts)
            # TODO(whc) i verified that we are indeed emitting this warning, and i can't figure out why i can't catch it.
            # self.assertEqual(len(w), 1)
            # self.assertTrue("pg_options._timeout was specified" in str(w[-1].message))
        self._check_nccl_timeout(torch.distributed.constants.default_pg_nccl_timeout)
        dist.destroy_process_group()

        # test that timeout value provided via `pg_options` kwarg is ignored and issues warning,
        # 'timeout' kwarg taking precedence
        opts = dist.ProcessGroupNCCL.Options()
        opts._timeout = timedelta(seconds=123)
        dist.init_process_group(**base_opts, pg_options=opts, timeout=timedelta(seconds=1240))
        self._check_nccl_timeout(timedelta(seconds=1240))
        dist.destroy_process_group()

    @requires_nccl()
    @skip_but_pass_in_sandcastle_if(
        torch.cuda.device_count() == 0, "No GPUs available, skipping test"
    )
    def test_set_nccl_pg_timeout(self):
        store = c10d.FileStore(self.file_name, self.world_size)
        opts = dict(
            backend="nccl", store=store, rank=self.rank, world_size=self.world_size, timeout=timedelta(seconds=123)
        )
        dist.init_process_group(**opts)
        pg = dist.distributed_c10d._get_default_group()
        pg.allreduce(torch.rand(10).cuda(self.rank))
        self._check_nccl_timeout(timedelta(seconds=123))
        pg._get_backend(torch.device(f"cuda:{self.rank}"))._set_default_timeout(timedelta(seconds=23))
        self._check_nccl_timeout(timedelta(seconds=23))
        pg.allreduce(torch.rand(10).cuda(self.rank))

    @requires_nccl()
    @skip_but_pass_in_sandcastle_if(torch.cuda.device_count() < 2, "NCCL test requires 2+ GPUs")
    def test_tensor_register_hook(self):
        os.environ["TORCH_NCCL_USE_TENSOR_REGISTER_ALLOCATOR_HOOK"] = "1"

        store = c10d.FileStore(self.file_name, self.world_size)
        pg = self._create_process_group_nccl(store, self.opts())
        local_device_id = self.rank_to_GPU[self.rank][0]

        def allgather_base(output_t, input_t):
            work = pg._allgather_base(output_t, input_t)
            work.wait()

        # allgather_base is GPU number agnostic.
        # Each rank contribute one tensor regardless of GPU counts
        tensor = torch.tensor([self.rank]).cuda(local_device_id)
        output_t = torch.empty((self.world_size), dtype=tensor.dtype).cuda(local_device_id)

        allgather_base(output_t, tensor)

        # Verification
        self.assertEqual(torch.arange(self.world_size), output_t)

    @requires_nccl_version((2, 18), "Need NCCL 2.18+ for ncclCommSplit")
    def test_comm_split_optimization(self):
        # Test the optimization of new groups that contain all world
        # ranks use the "transparent" `ncclCommSplit` optimization.
        store = c10d.FileStore(self.file_name, self.world_size)
        pg = self._create_process_group_nccl(store, self.opts())

        # Test lazy splitting behavior across each per-device backend.
        for device in self.rank_to_GPU[self.rank]:
            backend = pg._get_backend(torch.device(device))

            # split doesn't happen unless the original process group has lazily
            # created communicators, so first verify we haven't split even when
            # making the new group and running an operation on the original pg.
            ng = c10d.new_group()
            tensor = torch.tensor([self.rank]).cuda(device)
            pg.broadcast(tensor, 0)
            self.assertEqual(backend.comm_split_count(), 0)

            # The new group will force a split of the original on first use.
            ng.broadcast(tensor, 0)
            self.assertEqual(backend.comm_split_count(), 1)

    @requires_nccl_version((2, 18), "Need NCCL 2.18+ for ncclCommSplit")
    def test_comm_split_subgroup(self):
        # Test `ncclCommSplit` for smaller subgroups of the world when
        # we've passed a specific device_id to init_process_group.
        store = c10d.FileStore(self.file_name, self.world_size)
        device = torch.device(f'cuda:{self.rank}')
        pg = self._create_process_group_nccl(store, self.opts(), device_id=device)
        backend = pg._get_backend(torch.device(device))

        tensor = torch.full((1,), self.rank).cuda(device)
        original_tensor = tensor.clone()
        ng = c10d.new_group([0])

        # rank 0 hasn't split yet, but rank 1 did for the
        # nocolor... so split count matches rank count coincidentally
        # in each of the proceses this test spawned!
        self.assertEqual(backend.comm_split_count(), self.rank)
        if self.rank == 0:
            dist.broadcast(tensor, 0, group=ng)

        # now everyone has split because rank 0 has performed a comm
        self.assertEqual(backend.comm_split_count(), 1)
        self.assertEqual(tensor, original_tensor)


class DistributedDataParallelTest(
    test_c10d_common.CommonDistributedDataParallelTest, MultiProcessTestCase
):
    def setUp(self):
        super().setUp()
        # TORCH_NCCL_BLOCKING_WAIT overrides TORCH_NCCL_ASYNC_ERROR_HANDLING hence tests
        # that use TORCH_NCCL_BLOCKING_WAIT will test it as expected.
        os.environ["TORCH_NCCL_ASYNC_ERROR_HANDLING"] = "1"
        self._spawn_processes()

    def _get_process_group(self):
        store = self._get_store()
        c10d.init_process_group("nccl", store=store, rank=self.rank, world_size=self.world_size)
        return c10d.distributed_c10d._get_default_group()

    def _test_nccl_backend(
        self, devices, device_ids, multi_device=False, gradient_as_bucket_view=False
    ):
        process_group = self._get_process_group()
        self._test_ddp_with_process_group(
            process_group, devices, device_ids, multi_device, gradient_as_bucket_view
        )

    @requires_nccl()
    @skip_if_lt_x_gpu(2)
    def test_nccl_propagate_error_reason(self):
        # Need to use TORCH_NCCL_BLOCKING_WAIT and not ASYNC_ERROR_HANDLING,
        # otherwise process will be taken down and we can't check for errors.
        os.environ["TORCH_NCCL_ASYNC_ERROR_HANDLING"] = "0"
        os.environ["TORCH_NCCL_BLOCKING_WAIT"] = "1"
        # TODO: smaller timeout can fail since PG NCCl does health check in
        # constructor. Look into reducing this test's runtime.
        store = c10d.FileStore(self.file_name, self.world_size)
        # provide sufficient timeout to initialize NCCL comm.
        pg = c10d.ProcessGroupNCCL(store, self.rank, self.world_size, timeout=timedelta(seconds=15))
        pg_gloo = c10d.ProcessGroupGloo(store, self.rank, self.world_size)
        pg.barrier().wait(timedelta(seconds=5))
        # Simulate stuckness in rank 0.
        if self.rank == 0:
            pg_gloo.barrier().wait()
        inp = torch.ones(1).cuda(self.rank)

        if self.rank != 0:
            # Time out due to rank 0 not calling into allreduce.
            with self.assertRaises(dist.DistBackendError):
                pg.allreduce([inp]).wait(timedelta(seconds=5))

            # Now when nonzero rank attempts to use communicator, original failure reason should be logged.j
            try:
                pg.allreduce([torch.ones(2).cuda(self.rank)]).wait()
            except dist.DistBackendError as e:
                self.assertTrue("aborted" in str(e))
            else:
                self.fail("Expected error to be raised!")

            # Unblock rank 0
            pg_gloo.barrier().wait()

        # TODO: We can also test that if rank 0 attempts to use the communicator,
        # then we should error out with the info that it was aborted due to
        # timeout on another rank. Although this would only be the case after
        # the watchdog has run on the rank, and there is no reliable way
        # to confirm it has run.

    @requires_nccl()
    @skip_if_lt_x_gpu(2)
    def test_nccl_backend_multi_device_ids_not_allowed(self):
        int_devices = list(range(torch.cuda.device_count()))
        devices = [torch.device("cuda:" + str(i)) for i in int_devices]
        with self.assertRaisesRegex(
            ValueError, "device_ids can only be None or contain a single element."
        ):
            self._test_nccl_backend(devices, int_devices)

    @requires_nccl()
    @skip_if_lt_x_gpu(2)
    def test_nccl_backend_single_device_module_device_ids_None(self):
        self._test_nccl_backend(None, None)

    @requires_nccl()
    @skip_if_lt_x_gpu(2)
    def test_nccl_backend_single_device_module_empty_device_ids(self):
        # This tests the backward compatibility of accepting an empty list as `device_ids`,
        # although we no longer document this in favor of the default value of `None`,
        # which is consistent with multi-device modules and CPU modules.
        self._test_nccl_backend(None, [])

    @requires_nccl()
    @skip_if_lt_x_gpu(4)
    def test_nccl_backend_multi_device_module_device_ids_None(self):
        int_devices = gpus_for_rank(self.world_size)[self.rank][:2]
        devices = [torch.device("cuda:" + str(i)) for i in int_devices]
        self._test_nccl_backend(devices, None, multi_device=True)

    @requires_nccl()
    @skip_if_lt_x_gpu(2)
    def test_nccl_backend_1gpu_module_device_ids_integer_list(self):
        int_devices = gpus_for_rank(self.world_size)[self.rank][:1]
        devices = [torch.device("cuda:" + str(i)) for i in int_devices]
        self._test_nccl_backend(devices, int_devices)

    @requires_nccl()
    @skip_if_lt_x_gpu(2)
    def test_nccl_backend_1gpu_module_device_ids_torch_device_list(self):
        int_devices = gpus_for_rank(self.world_size)[self.rank][:1]
        devices = [torch.device("cuda:" + str(i)) for i in int_devices]
        self._test_nccl_backend(devices, devices)

    @requires_nccl()
    @skip_if_lt_x_gpu(4)
    def test_nccl_backend_2gpu_module(self):
        int_devices = gpus_for_rank(self.world_size)[self.rank][:2]
        devices = [torch.device("cuda:" + str(i)) for i in int_devices]
        self._test_nccl_backend(devices, None, multi_device=True)

    @requires_nccl()
    @skip_if_lt_x_gpu(8)
    def test_nccl_backend_4gpu_module(self):
        int_devices = gpus_for_rank(self.world_size)[self.rank][:4]
        devices = [torch.device("cuda:" + str(i)) for i in int_devices]
        self._test_nccl_backend(devices, None, multi_device=True)

    @requires_nccl()
    @skip_if_lt_x_gpu(4)
    def test_ddp_multi_device_module_config(self):
        gpus = gpus_for_rank(self.world_size)[self.rank]

        self.assertTrue(len(gpus) >= 2, "expecting at least 2 gpus per process")

        process_group = self._get_process_group()

        gpus = gpus[:2]
        model = DoubleGpuNet(gpus)

        with self.assertRaisesRegex(
            ValueError,
            "DistributedDataParallel device_ids and output_device arguments only work with "
            "single-device/multiple-device GPU modules or CPU modules",
        ):
            ddp_model = DistributedDataParallel(
                model, output_device=gpus[1], process_group=process_group
            )

        with self.assertRaisesRegex(
            ValueError, "device_ids can only be None or contain a single element."
        ):
            ddp_model = DistributedDataParallel(
                model, device_ids=gpus, process_group=process_group
            )

        with self.assertRaisesRegex(
            ValueError, "input module must be on the same type of devices"
        ):
            model.fc1 = model.fc1.cpu()
            ddp_model = DistributedDataParallel(model, process_group=process_group)

        model = model.cpu()
        with self.assertRaisesRegex(
            ValueError, "device_ids can only be None or contain a single element."
        ):
            ddp_model = DistributedDataParallel(
                model, device_ids=gpus, process_group=process_group
            )

    def _test_fp16(self, gradient_as_bucket_view=False):
        process_group = self._get_process_group()

        gpus = gpus_for_rank(self.world_size)[self.rank]
        model = nn.Linear(1, 1, bias=False).cuda(gpus[0]).half()
        nn.init.constant_(model.weight, 1)
        ddp_model = DistributedDataParallel(
            model,
            device_ids=[gpus[0]],
            process_group=process_group,
            bucket_cap_mb=0.001,
            gradient_as_bucket_view=gradient_as_bucket_view,
        )

        # Input 2**15, so that the gradients will overflow with a
        # world_size of 2, unless we normalize the gradient by the
        # world_size before the reduction
        input = torch.tensor([[2 ** 15]]).cuda(gpus[0]).half()

        # Step model
        ddp_model.train()
        output = ddp_model(input)
        loss = output.sum()
        loss.backward()

        self.assertFalse(any(torch.isinf(p.grad).any() for p in ddp_model.parameters()))

    @requires_nccl()
    @skip_if_lt_x_gpu(2)
    def test_fp16(self):
        self._test_fp16()

    @requires_nccl()
    @skip_if_lt_x_gpu(2)
    def test_fp16_grad_is_view(self):
        self._test_fp16(gradient_as_bucket_view=True)

    def _test_arbitrary_forward_return_value(self, gradient_as_bucket_view=False):
        """
        Note: this test can be sped up by only running it on a CPU module
        once DistributedDataParallel supports them.
        """
        process_group = self._get_process_group()

        class ForwardReturnValueModule(nn.Module):
            def __init__(self):
                super().__init__()
                self.fc1 = nn.Linear(2, 10, bias=False)
                self.fc2 = nn.Linear(10, 4, bias=False)
                self.fc3 = nn.Linear(4, 4, bias=False)
                self.relu = nn.ReLU()

            def forward(self, x, fn):
                x = self.relu(self.fc1(x))
                x = self.relu(self.fc2(x))
                # The first softmax does NOT include fc3 in its autograd graph
                # whereas the second softmax DOES. If we pass only the first
                # tensor we see in the output to the reducer, it marks the
                # gradient for fc3 as ready (because it doesn't show up). If
                # downstream uses of this return value choose to differentiate
                # against the second output tensor, it would still receive a
                # gradient and a callback for this tensor, resulting in a crash.
                return fn(
                    F.softmax(x, dim=1),
                    F.softmax(self.fc3(x), dim=1),
                )

        device_id = gpus_for_rank(self.world_size)[self.rank][0]
        model = DistributedDataParallel(
            ForwardReturnValueModule().float().to(device_id),
            device_ids=[device_id],
            process_group=process_group,
            gradient_as_bucket_view=gradient_as_bucket_view,
        )

        batch_size = 4
        criterion = nn.CrossEntropyLoss()
        input = torch.rand([batch_size, 2], dtype=torch.float)
        target = torch.LongTensor([random.randrange(4) for _ in range(batch_size)]).to(
            device_id
        )

        # Always run "backward" to ensure the reducer is called by autograd.
        # If we don't correctly capture the output tensors from the return value,
        # the reducer won't see a hook for the unused parameter, and throw an error.
        # The correct capture is what we're testing in this function.
        def test(box, unbox):
            output = model(input, fn=box)
            loss = criterion(unbox(output), target)
            loss.backward()

        # Test with identity return value
        test(
            box=lambda x, y: (x, y),
            unbox=lambda obj: obj[1],
        )

        # Test with list return value
        test(
            box=lambda x, y: ["foo", x, "bar", y],
            unbox=lambda obj: obj[3],
        )

        # Test with tuple return value
        test(
            box=lambda x, y: ("foo", x, "bar", y),
            unbox=lambda obj: obj[3],
        )

        # Test with dict return value
        test(
            box=lambda x, y: {"foo": "bar", "a": x, "b": y},
            unbox=lambda obj: obj["b"],
        )

        # Test with list with dict return value
        test(
            box=lambda x, y: ["foo", "bar", {"a": x, "b": y}],
            unbox=lambda obj: obj[2]["b"],
        )

        # Test with dict with list return value
        test(
            box=lambda x, y: {"foo": "bar", "list": [0, x, 1, y]},
            unbox=lambda obj: obj["list"][3],
        )

    @requires_nccl()
    @skip_if_lt_x_gpu(2)
    def test_arbitrary_forward_return_value(self):
        self._test_arbitrary_forward_return_value()

    @requires_nccl()
    @skip_if_lt_x_gpu(2)
    def test_arbitrary_forward_return_value_grad_is_view(self):
        self._test_arbitrary_forward_return_value(gradient_as_bucket_view=True)

    @requires_nccl()
    @skip_if_lt_x_gpu(2)
    def test_ddp_with_lazy_parameters(self):
        process_group = self._get_process_group()
        with self.assertRaisesRegex(
            RuntimeError, "Modules with uninitialized parameters"
        ):
            DistributedDataParallel(
                torch.nn.LazyLinear(10), process_group=process_group
            )

    def _test_find_unused_parameters_kwarg(self, gradient_as_bucket_view=False):
        """
        Note: this test can be sped up by only running it on a CPU module
        once DistributedDataParallel supports them.
        """
        torch.cuda.set_device(self.rank)
        dist.init_process_group(
            backend="nccl",
            world_size=self.world_size,
            rank=self.rank,
            init_method=f"file://{self.file_name}",
        )
        process_group = c10d.distributed_c10d._get_default_group()

        class FindUnusedParametersModule(nn.Module):
            def __init__(self):
                super().__init__()
                self.fc1 = nn.Linear(2, 10, bias=False)
                self.fc2 = nn.Linear(10, 4, bias=False)
                self.fc3 = nn.Linear(4, 4, bias=False)
                self.relu = nn.ReLU()

            def forward(self, x):
                x = self.relu(self.fc1(x))
                x = self.relu(self.fc2(x))
                # Return the fc3 module so that the caller can invoke it
                # outside of the forward function. While this is bad practice,
                # we can use it to trigger a reducer error.
                return (F.softmax(x, dim=1), self.fc3)

        device_id = gpus_for_rank(self.world_size)[self.rank][0]
        batch_size = 4
        criterion = nn.CrossEntropyLoss()
        input = torch.rand([batch_size, 2], dtype=torch.float)
        target = torch.LongTensor([random.randrange(4) for _ in range(batch_size)]).to(
            device_id
        )

        ddp_model = None

        def test_find_unused_parameters(
            find_unused_parameters, test_default=False, gradient_as_bucket_view=False
        ):
            if test_default:
                model = DistributedDataParallel(
                    FindUnusedParametersModule().float().to(device_id),
                    device_ids=[device_id],
                    process_group=process_group,
                    gradient_as_bucket_view=gradient_as_bucket_view,
                )
            else:
                model = DistributedDataParallel(
                    FindUnusedParametersModule().float().to(device_id),
                    device_ids=[device_id],
                    process_group=process_group,
                    find_unused_parameters=find_unused_parameters,
                    gradient_as_bucket_view=gradient_as_bucket_view,
                )
            nonlocal ddp_model
            ddp_model = model

            output, fc3 = model(input)
            output = fc3(output)
            loss = criterion(output, target)
            loss.backward()

        # First test that finding unused params under these conditions is to
        # trigger an error when `backward` is called (because fc3 is an unused
        # parameter and will therefore be marked ready twice).
        try:
            test_find_unused_parameters(
                True, gradient_as_bucket_view=gradient_as_bucket_view
            )
        except Exception as ex:
            self.assertTrue(
                str(ex).startswith(
                    "Expected to mark a variable ready only once.",
                )
            )
            unused_index = 2
            unused_index_str = f"Parameter at index {unused_index}"
            model = ddp_model.module
            for module_name, module in model.named_modules():
                if module == model.fc3:
                    for parameter_name, _ in module.named_parameters(recurse=False):
                        unused_fqn = f"{module_name}.{parameter_name}"
                        # Only one such parameter in model.fc3, since bias=False
                        break

            if dist.get_debug_level() != dist.DebugLevel.OFF:
                unused_index_str += f" with name {unused_fqn}"

            self.assertTrue(unused_index_str in str(ex))
        else:
            self.fail("Expected exception")

        dist.barrier(process_group)

        # Then test that the default behavior can be overridden by setting
        # `find_unused_parameters=False`.
        try:
            test_find_unused_parameters(
                False, gradient_as_bucket_view=gradient_as_bucket_view
            )
        except Exception as ex:
            self.fail("Unexpected exception: %s" % ex)

        # Test find_unused_parameters defaults to False
        try:
            test_find_unused_parameters(
                True, test_default=True, gradient_as_bucket_view=gradient_as_bucket_view
            )
        except Exception as ex:
            self.fail("Unexpected exception: %s" % ex)

    # TODO: Combine the following tests once https://github.com/pytorch/pytorch/issues/55967
    # is resolved.
    @requires_nccl()
    @skip_if_lt_x_gpu(2)
    @with_dist_debug_levels(levels=["DETAIL"])
    def test_find_unused_parameters_kwarg_debug_detail(self):
        self._test_find_unused_parameters_kwarg()

    @requires_nccl()
    @skip_if_lt_x_gpu(2)
    @with_dist_debug_levels(levels=["INFO"])
    def test_find_unused_parameters_kwarg_debug_info(self):
        self._test_find_unused_parameters_kwarg()

    @requires_nccl()
    @skip_if_lt_x_gpu(2)
    @with_dist_debug_levels(levels=["OFF"])
    def test_find_unused_parameters_kwarg_debug_off(self):
        self._test_find_unused_parameters_kwarg()

    @requires_nccl()
    @skip_if_lt_x_gpu(2)
    @with_dist_debug_levels(levels=["DETAIL"])
    def test_find_unused_parameters_kwarg_grad_is_view_debug_detail(self):
        self._test_find_unused_parameters_kwarg(gradient_as_bucket_view=True)

    @requires_nccl()
    @skip_if_lt_x_gpu(2)
    @with_dist_debug_levels(levels=["INFO"])
    def test_find_unused_parameters_kwarg_grad_is_view_debug_info(self):
        self._test_find_unused_parameters_kwarg(gradient_as_bucket_view=True)

    @requires_nccl()
    @skip_if_lt_x_gpu(2)
    @with_dist_debug_levels(levels=["OFF"])
    def test_find_unused_parameters_kwarg_grad_is_view_debug_off(self):
        self._test_find_unused_parameters_kwarg(gradient_as_bucket_view=True)

    def _test_multiple_outputs_multiple_backward(self, gradient_as_bucket_view=False):
        """
        Note: this test can be sped up by only running it on a CPU module
        once DistributedDataParallel supports them.
        """
        process_group = self._get_process_group()

        class MultipleOutputModule(nn.Module):
            def __init__(self):
                super().__init__()

                def define_module():
                    return nn.Sequential(
                        nn.Linear(2, 10, bias=False),
                        nn.ReLU(),
                        nn.Linear(10, 4, bias=False),
                        nn.ReLU(),
                    )

                self.module0 = define_module()
                self.module1 = define_module()

            def forward(self, x):
                return (
                    F.softmax(self.module0(x), dim=1),
                    F.softmax(self.module1(x), dim=1),
                )

        device_id = gpus_for_rank(self.world_size)[self.rank][0]
        model = DistributedDataParallel(
            MultipleOutputModule().float().to(device_id),
            device_ids=[device_id],
            process_group=process_group,
            gradient_as_bucket_view=gradient_as_bucket_view,
        )

        batch_size = 4
        criterion = nn.CrossEntropyLoss()
        input = torch.rand([batch_size, 2], dtype=torch.float)
        target = torch.LongTensor([random.randrange(4) for _ in range(batch_size)]).to(
            device_id
        )

        # Compute loss and gradients for both outputs
        output1, output2 = model(input)
        loss1 = criterion(output1, target)
        loss1.backward()
        loss2 = criterion(output2, target)
        loss2.backward()

    @requires_nccl()
    @skip_if_lt_x_gpu(2)
    def test_multiple_outputs_multiple_backward(self):
        self._test_multiple_outputs_multiple_backward()

    @requires_nccl()
    @skip_if_lt_x_gpu(2)
    def test_multiple_outputs_multiple_backward_grad_is_view(self):
        self._test_multiple_outputs_multiple_backward(gradient_as_bucket_view=True)

    @requires_nccl()
    @skip_if_lt_x_gpu(2)
    def test_no_grad(self):
        """
        Note: this test can be sped up by only running it on a CPU module
        once DistributedDataParallel supports them.
        """
        process_group = self._get_process_group()

        class NoGradModule(nn.Module):
            def __init__(self):
                super().__init__()
                self.fc1 = nn.Linear(2, 10, bias=False)
                self.fc2 = nn.Linear(10, 4, bias=False)
                self.relu = nn.ReLU()

            def forward(self, x):
                x = self.relu(self.fc1(x))
                x = self.relu(self.fc2(x))
                return F.softmax(x, dim=1)

        device_id = gpus_for_rank(self.world_size)[self.rank][0]
        model = DistributedDataParallel(
            NoGradModule().float().to(device_id),
            device_ids=[device_id],
            process_group=process_group,
        )

        batch_size = 4
        input = torch.rand([batch_size, 2], dtype=torch.float)

        def check_no_grads():
            for p in model.parameters():
                self.assertTrue(p.requires_grad)
                self.assertIsNone(p.grad)

        # After initialization, no parameter has their gradient set.
        check_no_grads()

        # Run `forward` function with torch.no_grad()
        with torch.no_grad():
            output = model(input)
            self.assertTrue(isinstance(output, torch.Tensor))

        # No parameter should have their gradient set.
        check_no_grads()

    def _test_accumulate_gradients_module(self, gradient_as_bucket_view=False):
        # This is NOT the recommended way to implement accumulating grads, but
        # we would like to make sure DDP does not mess up with the underlying
        # module.
        int_devices = gpus_for_rank(self.world_size)[self.rank][:1]
        devices = [torch.device("cuda:" + str(i)) for i in int_devices]
        process_group = self._get_process_group()
        global_batch_size = self.world_size

        model, ddp_model, input, target = self._prepare_single_device_module(
            process_group, devices, devices, global_batch_size, gradient_as_bucket_view
        )

        def step_model(model, input, target):
            model.train()
            output = model(input)
            loss = F.mse_loss(output, target.to(output.device))
            loss.backward()

        # ensure accumulate grads works with no_grad
        with torch.no_grad():
            ddp_model.train()
            ddp_model.module(input)

        # Check two model parameters over 4 iterations.
        # Use 4 iterations because we alternate between reducing and
        # not reducing and want to make sure we switch both ways.
        for iteration in range(4):
            step_model(model, input, target)

            if iteration % 2 == 0:
                # Skip gradients sync without calling prepare_for_backward
                step_model(
                    ddp_model.module,
                    input[self.rank : (self.rank + 1)],
                    target[self.rank : (self.rank + 1)],
                )
                for i, j in zip(model.parameters(), ddp_model.parameters()):
                    self.assertNotEqual(i.grad, j.grad)
            else:
                step_model(
                    ddp_model,
                    input[self.rank : (self.rank + 1)],
                    target[self.rank : (self.rank + 1)],
                )
                for i, j in zip(model.parameters(), ddp_model.parameters()):
                    self.assertEqual(i.grad, j.grad, rtol=1.3e-06, atol=5e-5)

            # Shuffle the input so that DDP input is different
            torch.manual_seed(1337 + iteration)
            input = input[torch.randperm(global_batch_size)]

    @requires_nccl()
    @skip_if_lt_x_gpu(2)
    def test_accumulate_gradients_module(self):
        self._test_accumulate_gradients_module()

    @requires_nccl()
    @skip_if_lt_x_gpu(2)
    def test_accumulate_gradients_module_with_grad_is_view(self):
        self._test_accumulate_gradients_module(gradient_as_bucket_view=True)

    @requires_nccl()
    @skip_if_lt_x_gpu(2)
    def test_failure_recovery(self):
        process_group = self._get_process_group()

        # need to create a separate file for the recovered FileStore, because
        # the original one will be deleted when destructing the first FileStore.
        recovery_filename = self.file_name + "_recovery"

        if self.rank == 0:
            # the file will be deleted by the recovered FileStore
            open(recovery_filename, "w").close()

        # not necessary to run barrier here, as DDP will synchronize

        class TestModel(nn.Module):
            def __init__(self):
                super().__init__()
                self.fc1 = nn.Linear(2, 10, bias=False)
                self.fc2 = nn.Linear(10, 4, bias=False)
                self.relu = nn.ReLU()

            def forward(self, x):
                x = self.relu(self.fc1(x))
                x = self.relu(self.fc2(x))
                return F.softmax(x, dim=1)

        device_id = gpus_for_rank(self.world_size)[self.rank][0]
        model = TestModel().float().to(device_id)
        ddp = DistributedDataParallel(
            model,
            device_ids=[device_id],
            process_group=process_group,
        )

        batch_size = 4
        criterion = nn.CrossEntropyLoss()
        input = torch.rand([batch_size, 2], dtype=torch.float)
        target = torch.LongTensor([random.randrange(4) for _ in range(batch_size)]).to(
            device_id
        )

        for _ in range(6):
            output = ddp(input)
            loss = criterion(output, target)
            loss.backward()

        del ddp
        c10d.destroy_process_group(process_group)

        store = c10d.FileStore(recovery_filename, self.world_size)
        c10d.init_process_group("nccl", store=store, rank=self.rank, world_size=self.world_size)
        process_group = c10d.distributed_c10d._get_default_group()
        ddp = DistributedDataParallel(
            model,
            device_ids=[device_id],
            process_group=process_group,
        )

        input = torch.rand([batch_size, 2], dtype=torch.float)
        target = torch.LongTensor([random.randrange(4) for _ in range(batch_size)]).to(
            device_id
        )
        for _ in range(6):
            output = ddp(input)
            loss = criterion(output, target)
            loss.backward()

    @requires_nccl()
    @skip_if_lt_x_gpu(2)
    def test_pass_default_pg(self):
        dist.init_process_group(
            "nccl",
            init_method=f"file://{self.file_name}",
            world_size=self.world_size,
            rank=self.rank,
        )

        default_pg = c10d.distributed_c10d._get_default_group()
        dist.destroy_process_group(default_pg)
        self.assertFalse(dist.is_initialized())

    def _test_grad_layout(self, replica_devices, layer_devs, local_batch_size):
        process_group = self._get_process_group()

        global_batch_size = local_batch_size * self.world_size

        # Carry out some trials with small buckets and some with big buckets.
        bucketsizes = (0.000001, 25)
        # Tuples of lists.  Each list describes per-layer characteristics for one trial.
        layer_formats = (
            [torch.contiguous_format] * 4,
            [torch.channels_last] * 2 + [torch.contiguous_format] * 2,
            [torch.channels_last] * 4,
        )
        layer_dtypes = (
            [torch.float] * 4,
            [torch.float] * 2 + [torch.half] * 2,
            [torch.half] * 4,
        )

        input_dev = layer_devs[0] if isinstance(layer_devs, list) else layer_devs
        target_dev = layer_devs[-1] if isinstance(layer_devs, list) else layer_devs
        input = torch.randn(
            (global_batch_size, 8, 8, 8), device=input_dev, dtype=torch.float
        )
        target = torch.randn(
            (global_batch_size, 8, 4, 4), device=target_dev, dtype=torch.float
        )
        local_batch_start = self.rank * local_batch_size
        local_batch_end = (self.rank + 1) * local_batch_size

        # Reducer.cpp sneakily creates one "initial bucket" that ignores the "bucket_cap_mb"
        # argument.  The following makes sure the initial bucket also complies.
        @contextmanager
        def first_bucket_size(ddp_bucket_mb):
            old_DEFAULT_FIRST_BUCKET_BYTES = dist._DEFAULT_FIRST_BUCKET_BYTES
            dist._DEFAULT_FIRST_BUCKET_BYTES = int(ddp_bucket_mb * 1.0e6)
            try:
                yield
            finally:
                dist._DEFAULT_FIRST_BUCKET_BYTES = old_DEFAULT_FIRST_BUCKET_BYTES

        with torch.backends.cudnn.flags(
            enabled=True, deterministic=True, benchmark=False
        ):
            for formats, dtypes, bucketsize in product(
                layer_formats, layer_dtypes, bucketsizes
            ):
                with first_bucket_size(bucketsize):
                    model_msg = (
                        f"rank = {self.rank} formats = {formats} dtypes = {dtypes} bucketsize = {bucketsize} "
                    )
                    try:
                        m = ConvNet(layer_devs, formats, dtypes)
                        m_ddp = DistributedDataParallel(
                            copy.deepcopy(m),
                            device_ids=replica_devices,
                            process_group=process_group,
                            bucket_cap_mb=bucketsize,
                        )
                        opt = torch.optim.SGD(m.parameters(), lr=0.1)
                        opt_ddp = torch.optim.SGD(m_ddp.parameters(), lr=0.1)
                        has_half = any(p.dtype is torch.half for p in m.parameters())
                        tol = 1.0e-3 if has_half else 1.0e-5
                    except BaseException:
                        # Prints case-specific debugging info to narrow down failing case.
                        print(
                            "Caught exception during model creation for " + model_msg,
                            flush=True,
                        )
                        raise
                    # 3 iters:  First iter creates grads, second iter retests after rebucketing,
                    # third iter tries zeroed grads.
                    for it in range(3):
                        iter_msg = f"iter = {it} " + model_msg
                        named_msg = iter_msg
                        try:
                            F.mse_loss(m(input).float(), target).backward()
                            F.mse_loss(
                                m_ddp(input[local_batch_start:local_batch_end]).float(),
                                target[local_batch_start:local_batch_end],
                            ).backward()
                            for i, ((layer_name, m_child), m_ddp_child) in enumerate(
                                zip(m.named_children(), m_ddp.module.children())
                            ):
                                named_msg = layer_name + ".weight" + " " + iter_msg
                                self.assertTrue(
                                    m_child.weight.grad.is_contiguous(
                                        memory_format=formats[i]
                                    ),
                                    named_msg,
                                )
                                self.assertTrue(
                                    m_ddp_child.weight.grad.is_contiguous(
                                        memory_format=formats[i]
                                    ),
                                    named_msg,
                                )
                                for j, ((param_name, p), p_ddp) in enumerate(
                                    zip(
                                        m_child.named_parameters(),
                                        m_ddp_child.parameters(),
                                    )
                                ):
                                    named_msg = (
                                        layer_name + "." + param_name + " " + iter_msg
                                    )
                                    self.assertEqual(
                                        p.grad, p_ddp.grad, rtol=tol, atol=tol
                                    )
                            opt.step()
                            opt_ddp.step()
                            if it == 0:
                                for p, p_ddp in zip(m.parameters(), m_ddp.parameters()):
                                    p.grad = None
                                    p_ddp.grad = None
                            else:
                                m.zero_grad()
                                m_ddp.zero_grad()
                        except BaseException:
                            # Makes sure we still get info if an error occurred somewhere other than the asserts.
                            print(
                                "Caught exception during iterations at " + named_msg,
                                flush=True,
                            )
                            raise

    @requires_nccl()
    @skip_if_lt_x_gpu(2)
    def test_grad_layout_1devicemodule_1replicaperprocess(self):
        dev0 = torch.device("cuda:" + str(gpus_for_rank(self.world_size)[self.rank][0]))
        # Tells DDP to use just one device.
        replica_devices = [dev0]
        # Tells _test_grad_layout to construct ConvNet with all layers on this process's first assigned device.
        layer_devs = dev0
        local_batch_size = 8
        self._test_grad_layout(replica_devices, layer_devs, local_batch_size)

    @requires_nccl()
    @skip_if_lt_x_gpu(4)
    @skip_if_rocm
    def test_grad_layout_2devicemodule(self):
        int_devices = gpus_for_rank(self.world_size)[self.rank][:2]
        dev0 = torch.device("cuda:" + str(int_devices[0]))
        dev1 = torch.device("cuda:" + str(int_devices[1]))
        # DDP's default behavior for a multi-device module is "don't replicate."
        replica_devices = None
        # Tells _test_grad_layout to constructs this process's ConvNet on 2 devices, with 2 layers on each device.
        layer_devs = [dev0] * 2 + [dev1] * 2
        local_batch_size = 8
        self._test_grad_layout(replica_devices, layer_devs, local_batch_size)

    @requires_nccl()
    @skip_if_lt_x_gpu(2)
    def test_param_layout_mismatch_error(self):
        process_group = self._get_process_group()

        dev0 = torch.device("cuda:" + str(gpus_for_rank(self.world_size)[self.rank][0]))
        layer_devs = dev0
        layer_formats = (
            [torch.contiguous_format] * 4
            if self.rank == 0
            else [torch.channels_last] * 4
        )
        layer_dtypes = [torch.float] * 4

        m = ConvNet(layer_devs, layer_formats, layer_dtypes)
        if self.rank == 0:
            m_ddp = DistributedDataParallel(
                m, device_ids=[dev0], process_group=process_group
            )
        else:
            with self.assertRaisesRegex(
                RuntimeError,
                ".* appears not to match strides of the same param in process 0",
            ):
                m_ddp = DistributedDataParallel(
                    m, device_ids=[dev0], process_group=process_group
                )

    def _gpu_model_with_ddp_comm_hook(
        self,
        process_group,
        hook=None,
        gradient_as_bucket_view=False,
        state=None,
        static_graph=False,
    ):
        device_id = gpus_for_rank(self.world_size)[self.rank][0]
        gpu_model = DistributedDataParallel(
            ModuleForDdpCommHook().to(device_id),
            device_ids=[device_id],
            process_group=process_group,
            gradient_as_bucket_view=gradient_as_bucket_view,
            static_graph=static_graph,
        )

        # Register a DDP communication hook if any.
        if hook is not None:
            gpu_model.register_comm_hook(state, hook)

        return gpu_model

    @requires_nccl()
    @skip_if_lt_x_gpu(2)
    def test_ddp_comm_hook_future_passing_gpu_nccl(self):
        """
        This unit test verifies whether the Future object is passed properly using nccl backend.
        The hook callback function creates a Future object and sets a value to it.
        """
        process_group = self._get_process_group()

        # Get GPU model with simple_hook registered.
        gpu_model = self._gpu_model_with_ddp_comm_hook(process_group, self._simple_hook)

        # check whether the grads are equal to what simple_hook's then callback returns.
        # without the comm_hook, result would be 0.25 * torch.ones(2, 2).
        self._run_and_verify_hook(gpu_model, 8, 2 * torch.ones(2, 2))

    def _test_ddp_comm_hook_allreduce_hook_nccl(
        self, gradient_as_bucket_view=False, static_graph=False
    ):
        """
        This unit test verifies whether a DDP communication hook that just calls
        allreduce gives the same result with the case of no hook registered.
        Without the then callback, the future_value in reducer is no longer
        a PyObject, and this unit test verifies future_value is properly checked.
        """
        process_group = self._get_process_group()

        def allreduce_hook(
            state: object, bucket: dist.GradBucket
        ) -> torch.futures.Future[torch.Tensor]:
            tensors = [bucket.buffer() / self.world_size]
            return (
                process_group.allreduce(tensors)
                .get_future()
                .then(lambda fut: fut.value()[0])
            )

        # Get GPU model with allreduce_hook registered.
        gpu_model = self._gpu_model_with_ddp_comm_hook(
            process_group, allreduce_hook, gradient_as_bucket_view, static_graph
        )

        # check whether the grads are equal to what DDP without hook would return.
        self._run_and_verify_hook(gpu_model, 8, 0.25 * torch.ones(2, 2))

    def _test_default_ddp_comm_hooks_nccl(self, gradient_as_bucket_view=False):
        """
        This unit test verifies whether default Python DDP communication hooks ALLREDUCE, FP16_COMPRESS
        and BF16_COMPRESS, can give the same result with the case of no hook registered.
        """
        process_group = self._get_process_group()

        # For these default DDP comm hooks, the only state is process group.
        state = process_group
        hook_options = [default.allreduce_hook, default.fp16_compress_hook]
        if (
            not TEST_WITH_ROCM
            and BFLOAT16_AVAILABLE
            and c10d.is_nccl_available()
            and torch.cuda.nccl.version() >= (2, 10)
        ):
            hook_options.append(default.bf16_compress_hook)
        for hook in hook_options:
            # Get GPU model with the hook registered.
            # The first arg 'process_group' is used for initializing the test environment,
            # so it cannot be replaced by 'state', although they have the same value.
            gpu_model = self._gpu_model_with_ddp_comm_hook(
                process_group, hook, gradient_as_bucket_view, state
            )

            # check whether the grads are equal to what DDP without hook would return.
            self._run_and_verify_hook(gpu_model, 8, 0.25 * torch.ones(2, 2))

    def _test_fp16_compress_wrapper(self, gradient_as_bucket_view=False):
        """
        This unit test verifies whether wrapping the ALLREDUCE and POWER_SGD hooks with
        the FP16_WRAPPER can give the same result as when there is no hook registered.
        """
        process_group = self._get_process_group()
        powerSGD_state = powerSGD.PowerSGDState(process_group=process_group)

        hook_args = [
            (powerSGD.powerSGD_hook, powerSGD_state),
            (default.allreduce_hook, process_group),
        ]

        for hook, state in hook_args:
            gpu_model = self._gpu_model_with_ddp_comm_hook(
                process_group,
                default.fp16_compress_wrapper(hook),
                gradient_as_bucket_view,
                state,
            )

            # check whether the grads are equal to what DDP without hook would return.
            self._run_and_verify_hook(gpu_model, 8, 0.25 * torch.ones(2, 2))

    def _test_bf16_compress_wrapper(self, gradient_as_bucket_view=False):
        """
        This unit test verifies whether wrapping the ALLREDUCE and POWER_SGD hooks with
        the BF16_WRAPPER can give the same result as when there is no hook registered.
        """
        process_group = self._get_process_group()
        powerSGD_state = powerSGD.PowerSGDState(process_group=process_group)

        hook_args = [
            (powerSGD.powerSGD_hook, powerSGD_state),
            (default.allreduce_hook, process_group),
        ]

        for hook, state in hook_args:
            gpu_model = self._gpu_model_with_ddp_comm_hook(
                process_group,
                default.bf16_compress_wrapper(hook),
                gradient_as_bucket_view,
                state,
            )

            # check whether the grads are equal to what DDP without hook would return.
            self._run_and_verify_hook(gpu_model, 8, 0.25 * torch.ones(2, 2))

    def _test_powerSGD_ddp_comm_hook_nccl(self, gradient_as_bucket_view=False):
        """
        This unit test verifies whether Python DDP communication hook POWER_SGD
        can give the same result with the case of no hook registered.
        """
        process_group = self._get_process_group()

        # Get GPU model with the hook registered.
        # Test the hook with different algorithmic configs.
        for use_error_feedback, warm_start, batch_tensors_with_same_shape in product(
            [True, False], [True, False], [True, False],
        ):
            state = powerSGD.PowerSGDState(
                process_group=process_group,
                matrix_approximation_rank=1,
                use_error_feedback=use_error_feedback,
                warm_start=warm_start,
                batch_tensors_with_same_shape=batch_tensors_with_same_shape,
            )
            for hook in [powerSGD.powerSGD_hook, powerSGD.batched_powerSGD_hook]:
                gpu_model = self._gpu_model_with_ddp_comm_hook(
                    process_group, hook, gradient_as_bucket_view, state
                )

                # check whether the grads are equal to what DDP without hook would return.
                self._run_and_verify_hook(gpu_model, 8, 0.25 * torch.ones(2, 2))

    def _test_builtin_ddp_comm_hooks_nccl(self, gradient_as_bucket_view=False):
        """
        This unit test verifies whether built-in C++ DDP communication hooks ALLREDUCE and FP16_COMPRESS
        can give the same result with the case of no hook registered.
        """
        process_group = self._get_process_group()

        for comm_hook_type in [
            dist.BuiltinCommHookType.ALLREDUCE,
            dist.BuiltinCommHookType.FP16_COMPRESS,
        ]:
            # Get GPU model with the built-in communication hook.
            gpu_model = self._gpu_model_with_builtin_ddp_comm_hook(
                process_group, comm_hook_type, gradient_as_bucket_view
            )

            # check whether the grads are equal to what DDP without hook would return.
            self._run_and_verify_hook(gpu_model, 8, 0.25 * torch.ones(2, 2))

    @requires_nccl()
    @skip_if_lt_x_gpu(2)
    def test_ddp_comm_hook_allreduce_hook_nccl(self):
        self._test_ddp_comm_hook_allreduce_hook_nccl()

    @requires_nccl()
    @skip_if_lt_x_gpu(2)
    def test_default_ddp_comm_hooks_nccl(self):
        self._test_default_ddp_comm_hooks_nccl()

    @requires_nccl()
    @skip_if_lt_x_gpu(2)
    def test_fp16_compress_wrapper_nccl(self):
        self._test_fp16_compress_wrapper()

    @requires_nccl()
    @requires_nccl_version((2, 10), "Need NCCL 2.10+ for BF16_COMPRESS")
    @skip_but_pass_in_sandcastle_if(
        not BFLOAT16_AVAILABLE,
        "BFloat16 is only supported by CUDA 11+",
    )
    @skip_if_lt_x_gpu(2)
    def test_bf16_compress_wrapper_nccl(self):
        self._test_bf16_compress_wrapper()

    @requires_nccl()
    @skip_if_lt_x_gpu(2)
    def test_builtin_ddp_comm_hooks_nccl(self):
        self._test_builtin_ddp_comm_hooks_nccl()

    @requires_nccl()
    @skip_if_lt_x_gpu(2)
    def test_powerSGD_ddp_comm_hook_nccl(self):
        self._test_powerSGD_ddp_comm_hook_nccl()

    @requires_nccl()
    @skip_if_lt_x_gpu(2)
    def test_ddp_comm_hook_allreduce_hook_nccl_grad_is_view(self):
        self._test_ddp_comm_hook_allreduce_hook_nccl(gradient_as_bucket_view=True)

    @requires_nccl()
    @skip_if_lt_x_gpu(2)
    def test_ddp_comm_hook_allreduce_hook_nccl_static_graph(self):
        self._test_ddp_comm_hook_allreduce_hook_nccl(static_graph=True)

    @requires_nccl()
    @skip_if_lt_x_gpu(2)
    def test_default_ddp_comm_hooks_nccl_is_view(self):
        self._test_default_ddp_comm_hooks_nccl(gradient_as_bucket_view=True)

    @requires_nccl()
    @skip_if_lt_x_gpu(2)
    def test_fp16_compress_wrapper_is_view(self):
        self._test_fp16_compress_wrapper(gradient_as_bucket_view=True)

    @requires_nccl()
    @requires_nccl_version((2, 10), "Need NCCL 2.10+ for BF16_COMPRESS")
    @skip_but_pass_in_sandcastle_if(
        not BFLOAT16_AVAILABLE,
        "BFloat16 is only supported by CUDA 11+",
    )
    @skip_if_lt_x_gpu(2)
    def test_bf16_compress_wrapper_is_view(self):
        self._test_bf16_compress_wrapper(gradient_as_bucket_view=True)

    @requires_nccl()
    @skip_if_lt_x_gpu(2)
    def test_builtin_ddp_comm_hooks_nccl_grad_is_view(self):
        self._test_builtin_ddp_comm_hooks_nccl(gradient_as_bucket_view=True)

    @requires_nccl()
    @skip_if_lt_x_gpu(2)
    def test_powerSGD_ddp_comm_hook_nccl_grad_is_view(self):
        self._test_powerSGD_ddp_comm_hook_nccl(gradient_as_bucket_view=True)

    @requires_nccl()
    @skip_if_lt_x_gpu(2)
    def test_ddp_comm_hook_allreduce_with_then_hook_nccl(self):
        """
        This unit test verifies whether a DDP communication hook that calls allreduce and then
        multiplies the result by ten and divides by two gives the expected result.
        """
        process_group = self._get_process_group()

        def allreduce_with_then_hook(
            state: object, bucket: dist.GradBucket
        ) -> torch.futures.Future[torch.Tensor]:
            tensors = [bucket.buffer() / self.world_size]
            fut = process_group.allreduce(tensors).get_future()

            def mult(fut):
                # Multiply the result by 10.
                return 10 * fut.value()[0]

            def div(fut):
                # Divide the result by 2.
                return 0.5 * fut.value()

            return fut.then(mult).then(div)

        # Get GPU model with allreduce_with_then_hook registered.
        gpu_model = self._gpu_model_with_ddp_comm_hook(
            process_group, allreduce_with_then_hook
        )

        # check whether the grads are equal to what allreduce returns multiplied by 5.
        # without the comm_hook, result would be still 0.25 * torch.ones(2, 2).
        self._run_and_verify_hook(gpu_model, 8, 1.25 * torch.ones(2, 2))

    class AcceptsParam(torch.nn.Module):
        def __init__(self, p, factor):
            super().__init__()
            self.a = p
            self.f = factor

        def forward(self, input):
            return input + self.a * self.f

    @requires_nccl()
    @skip_if_lt_x_gpu(2)
    def test_ddp_weight_sharing(self):
        process_group = self._get_process_group()

        size = 2048 * 2048
        dev = self.rank
        world = self.world_size

        p = torch.nn.Parameter(torch.randn(size, requires_grad=True))

        for try_set_to_none, use_bucket_view in product((False, True), (False, True)):
            m = torch.nn.Sequential(
                self.AcceptsParam(p, dev + 1), self.AcceptsParam(p, dev + 1)
            ).cuda(dev)

            m = torch.nn.parallel.DistributedDataParallel(
                m,
                bucket_cap_mb=1,
                gradient_as_bucket_view=use_bucket_view,
                device_ids=[dev],
                process_group=process_group,
            )

            for i in range(3):
                m.zero_grad(set_to_none=try_set_to_none)
                m(1).sum().backward()

                # Each param value is multiplied by "rank + 1" twice in forward, so the grad
                # values produced by a particular rank should be 2. * (rank + 1).
                # Summing these over ranks and dividing by world size gives the expected result:
                analytic = torch.full_like(
                    p, 2.0 * (world * (world + 1.0) / 2.0) / world, device=dev
                )
                for name, p in m.named_parameters():
                    self.assertEqual(
                        p.grad,
                        analytic,
                        "mismatch at "
                        + name
                        + ".grad for "
                        + f"set_to_none = {try_set_to_none}, use_bucket_view = {use_bucket_view}",
                    )

    @requires_nccl()
    @skip_if_lt_x_gpu(2)
    def test_ddp_packed_sequence(self):
        """
        Tests that DDP with ``device_ids`` specified can run a forward and
        backward pass with ``PackedSequence`` s with parity compared to a local
        version of the model.
        """
        store = c10d.FileStore(self.file_name, self.world_size)
        process_group = dist.init_process_group(
            "nccl",
            world_size=self.world_size,
            rank=self.rank,
            store=store,
        )
        seqs = ["sequence_sequence", "seq", "sequence"]
        vocab = ["<pad>"] + sorted({ch for seq in seqs for ch in seq})
        vectorized_seqs = [[vocab.index(tok) for tok in seq] for seq in seqs]
        # Set the seed to make the embedding and LSTM deterministic (even
        # across ranks since DDP broadcasts parameters from rank 0)
        torch.manual_seed(0)
        embed = nn.Embedding(len(vocab), 4)  # keep on CPU
        lstm = nn.LSTM(input_size=4, hidden_size=2, batch_first=True).to(self.rank)
        lstm_ddp = DistributedDataParallel(
            copy.deepcopy(lstm),
            device_ids=[self.rank],
            process_group=process_group,
        )
        for p1, p2 in zip(lstm.parameters(), lstm_ddp.module.parameters()):
            self.assertEqual(p1, p2)
        seq_lengths = torch.LongTensor(list(map(len, vectorized_seqs)))
        seq_tensor = torch.Tensor(
            torch.zeros((len(vectorized_seqs), seq_lengths.max()))
        ).long()
        for i, (seq, seq_len) in enumerate(zip(vectorized_seqs, seq_lengths)):
            seq_tensor[i, :seq_len] = torch.LongTensor(seq)
        seq_lengths, permutation_idx = seq_lengths.sort(0, descending=True)
        seq_tensor = seq_tensor[permutation_idx]
        embedded_seq_tensor = embed(seq_tensor)
        packed_input = torch.nn.utils.rnn.pack_padded_sequence(
            embedded_seq_tensor, seq_lengths, batch_first=True,
        )
        packed_input_ddp = torch.nn.utils.rnn.pack_padded_sequence(
            embedded_seq_tensor.detach().clone(), seq_lengths, batch_first=True,
        )
        # Move the input to GPU explicitly for the local model
        packed_output, (ht, ct) = lstm(packed_input.to(self.rank))
        # Let DDP move the input to GPU internally
        packed_output_ddp, (ht_ddp, ct_ddp) = lstm_ddp(packed_input_ddp)
        self.assertEqual(packed_output.data, packed_output_ddp.data)
        self.assertEqual(ht, ht_ddp)
        self.assertEqual(ct, ct_ddp)
        packed_output.data.sum().backward()
        packed_output_ddp.data.sum().backward()
        for p1, p2 in zip(lstm.parameters(), lstm_ddp.parameters()):
            self.assertEqual(p1.grad, p2.grad)

    @requires_nccl()
    @skip_if_lt_x_gpu(2)
    def test_channels_last_contig(self):
        process_group = self._get_process_group()
        device = torch.device(f"cuda:{self.rank}")
        tensor = torch.ones((2, 16, 768, 1152), dtype=torch.float32, device=device).to(memory_format=torch.channels_last)
        process_group.broadcast([tensor]).wait()


class WorkHookTest(MultiProcessTestCase):

    @property
    def world_size(self):
        return 2

    def setUp(self):
        super().setUp()
        # set TORCH_NCCL_ENABLE_TIMING to enable timing for CUDAEvents
        # in ProcessGroup Work
        os.environ["TORCH_NCCL_ENABLE_TIMING"] = "1"
        self._spawn_processes()

    def tearDown(self):
        super().tearDown()
        del os.environ["TORCH_NCCL_ENABLE_TIMING"]
        try:
            os.remove(self.file_name)
        except OSError:
            pass

    def _get_store(self):
        return dist.FileStore(self.file_name, self.world_size)

    def _get_process_group(self):
        store = self._get_store()
        c10d.init_process_group("nccl", store=store, rank=self.rank, world_size=self.world_size)
        return c10d.distributed_c10d._get_default_group()

    @requires_nccl()
    @skip_if_lt_x_gpu(2)
    def test_on_completion_hook_broadcast(self):
        pg = self._get_process_group()
        num_hook_fired = 0
        durations: List[float] = []

        def hook(work_info: torch._C._distributed_c10d.WorkInfo):
            nonlocal num_hook_fired, durations
            num_hook_fired += 1
            durations.append(work_info.active_duration.total_seconds())

        pg._register_on_completion_hook(hook)
        tensor = torch.ones([2, 3]).cuda(self.rank) * self.rank
        pg.broadcast([tensor]).wait()
        pg.broadcast([tensor]).wait()

        # N.B.: destroy_process_group is necessary to wait for
        # all pending works to finish.
        c10d.destroy_process_group(pg)

        self.assertEqual(num_hook_fired, 2)
        self.assertEqual(len(durations), 2)
        for duration in durations:
            self.assertTrue(duration > 0)

        self.assertEqual(tensor, torch.zeros([2, 3]).cuda(self.rank))

    @requires_nccl()
    @skip_if_lt_x_gpu(2)
    def test_on_completion_hook_mixed_ops(self):
        pg = self._get_process_group()
        num_hook_fired = 0
        durations: List[float] = []

        def hook(work_info: torch._C._distributed_c10d.WorkInfo):
            nonlocal num_hook_fired, durations
            num_hook_fired += 1
            durations.append(work_info.active_duration.total_seconds())

        pg._register_on_completion_hook(hook)
        tensor = torch.ones([2, 3]).cuda(self.rank)
        tensor_list = [torch.empty_like(tensor) for _ in range(self.world_size)]
        # intentionally using async ops.
        pg.allreduce(tensor)
        pg.allgather(tensor_list, tensor)
        pg.allreduce(tensor)

        # N.B.: destroy_process_group is necessary to wait for
        # all pending works to finish.
        c10d.destroy_process_group(pg)

        self.assertEqual(num_hook_fired, 3)
        self.assertEqual(len(durations), 3)
        for duration in durations:
            self.assertTrue(duration > 0)

        self.assertEqual(
            tensor,
            torch.ones([2, 3]).cuda(self.rank) * self.world_size * self.world_size,
        )

        self.assertEqual(
            tensor_list,
            [torch.ones([2, 3]).cuda(self.rank) * self.world_size for _ in range(self.world_size)],
        )

    @requires_nccl()
    @skip_if_lt_x_gpu(2)
    def test_on_completion_hook_with_ddp(self):
        pg = self._get_process_group()
        num_hook_fired: Dict[int, int] = {}
        durations: Dict[OpType, List[float]] = {}

        def hook(work_info: torch._C._distributed_c10d.WorkInfo):
            nonlocal num_hook_fired, durations
            op_type = work_info.op_type
            if op_type not in num_hook_fired:
                num_hook_fired[op_type] = 0
                durations[op_type] = []
            num_hook_fired[op_type] += 1
            durations[op_type].append(work_info.active_duration.total_seconds())

        pg._register_on_completion_hook(hook)

        nlayers = 10
        net = nn.Sequential(
            *[nn.Linear(1000, 1000, bias=False) for _ in range(nlayers)]
        ).to(self.rank)

        ddp = DistributedDataParallel(
            net,
            device_ids=[self.rank],
            process_group=pg,
            bucket_cap_mb=1,
        )

        pg._wait_for_pending_works()

        # DDP is expected to synchronize model parameter by broadcasting
        # from rank0 to other ranks. However, this is DDP's internal implementation,
        # which is subject to change in future versions.
        self.assertTrue(num_hook_fired[OpType.BROADCAST] > 0)
        ctor_allreduce = num_hook_fired[OpType.ALLREDUCE] if OpType.ALLREDUCE in num_hook_fired else 0

        x = torch.zeros(2, 1000).cuda(self.rank)
        ddp(x).sum().backward()

        c10d.destroy_process_group(pg)

        self.assertTrue(OpType.ALLREDUCE in num_hook_fired)
        # The number of allreduce ops depend on DDP internal implementation, but
        # there should be at least one allreduce.
        self.assertTrue(num_hook_fired[OpType.ALLREDUCE] - ctor_allreduce > 0)
        self.assertTrue(all(duration > 0 for duration in chain(*(durations.values()))))

    # Not testing FSDP due to https://github.com/pytorch/pytorch/issues/90848.
    # We cannot disable workCleanupLoop() as hooks are fired in that thread.

    @requires_nccl()
    @skip_if_lt_x_gpu(2)
    def test_on_completion_hook_all_gather_object(self):
        torch.cuda.set_device(self.rank)

        pg = self._get_process_group()
        num_hook_fired: Dict[int, int] = {}
        durations: Dict[OpType, List[float]] = {}

        def hook(work_info: torch._C._distributed_c10d.WorkInfo):
            nonlocal num_hook_fired, durations
            op_type = work_info.op_type
            if op_type not in num_hook_fired:
                num_hook_fired[op_type] = 0
                durations[op_type] = []
            num_hook_fired[op_type] += 1
            durations[op_type].append(work_info.active_duration.total_seconds())

        pg._register_on_completion_hook(hook)

        obj = {"rank": self.rank, "world_size": self.world_size}
        obj_list = [None for _ in range(self.world_size)]

        c10d.all_gather_object(obj_list, obj, group=pg)

        for r, o in enumerate(obj_list):
            self.assertTrue(isinstance(o, dict))
            self.assertTrue(set(o.keys()), {"rank", "world_size"})
            self.assertEqual(o["rank"], r)
            self.assertEqual(o["world_size"], self.world_size)

        c10d.destroy_process_group(pg)

        self.assertTrue(OpType.ALLGATHER in num_hook_fired)
        self.assertEqual(len(num_hook_fired), 1)
        # two allgathers, one for size and another for values
        self.assertEqual(num_hook_fired[OpType.ALLGATHER], 2)
        self.assertTrue(all(duration > 0 for duration in durations[OpType.ALLGATHER]))


class NcclErrorHandlingTest(MultiProcessTestCase):
    def setUp(self):
        super().setUp()
        # Need to skip return code checking for these tests since the child
        # processes don't exit cleanly.
        self.skip_return_code_checks = [
            self.test_nccl_errors_blocking_abort.__wrapped__,
            self.test_nccl_errors_blocking_sigkill.__wrapped__,
            self.test_nccl_errors_blocking_sigterm.__wrapped__,
            self.test_nccl_errors_blocking_nonzero_exit.__wrapped__,
        ]
        # TORCH_NCCL_BLOCKING_WAIT overrides TORCH_NCCL_ASYNC_ERROR_HANDLING hence tests
        # that use TORCH_NCCL_BLOCKING_WAIT will test it as expected.
        os.environ["TORCH_NCCL_ASYNC_ERROR_HANDLING"] = "1"
        self._spawn_processes()

    def tearDown(self):
        super().tearDown()
        try:
            os.remove(self.file_name)
        except OSError:
            pass

    @property
    def op_timeout_sec(self):
        return 1

    @property
    def world_size(self):
        return 3

    @property
    def blocking_wait_error_msg(self):
        return "timeout"

    def _run_all_reduce(self, pg):
        pg.allreduce(torch.rand(10).cuda(self.rank))

    @requires_nccl()
    @requires_nccl_version((2, 4, 0), "Need NCCL 2.4+ for error checking")
    @skip_if_lt_x_gpu(3)
    @skip_if_rocm
    @skip_but_pass_in_sandcastle("Test does not pass when run locally")
    def test_nccl_errors_nonblocking(self):
        # Note: we unset and restore TORCH_NCCL_ASYNC_ERROR_HANDLING for this test
        # since test_c10d_common runs with async error handling by default, but this
        # tests behavior when it is not enabled.
        prev_nccl_async_error_handling = os.environ.get(
            "TORCH_NCCL_ASYNC_ERROR_HANDLING", None
        )
        os.environ["TORCH_NCCL_ASYNC_ERROR_HANDLING"] = "0"
        store = c10d.FileStore(self.file_name, self.world_size)
        process_group = c10d.ProcessGroupNCCL(store, self.rank, self.world_size)
        process_group.allreduce(torch.rand(10).cuda(self.rank))
        if self.rank == 0:
            # This allreduce does not block Python thread as allreduce enqueues
            # the cuda operation, and then wait only blocks the current cuda
            # stream.
            work = process_group.allreduce(torch.rand(10).cuda(self.rank))
            work.wait()

            # Now the work scheduled next should hang forever since the previous
            # allreduce will never complete.
            t = threading.Thread(target=self._run_all_reduce, args=(process_group,))
            t.daemon = True
            t.start()
            t.join(int(get_timeout(self.id()) / 5))
            self.assertTrue(t.is_alive())

        if prev_nccl_async_error_handling is not None:
            os.environ["TORCH_NCCL_ASYNC_ERROR_HANDLING"] = prev_nccl_async_error_handling

    def _test_nccl_errors_blocking(self, func):
        store = c10d.FileStore(self.file_name, self.world_size)
        process_group = c10d.ProcessGroupNCCL(
            store,
            self.rank,
            self.world_size,
            timeout=timedelta(seconds=10),
        )
        process_group.allreduce(torch.rand(10).cuda(self.rank))
        if self.rank == 0:
            work = process_group.allreduce(torch.rand(10).cuda(self.rank))
            with self.assertRaisesRegex(dist.DistBackendError, self.blocking_wait_error_msg):
                # Operation would time out in blocking mode.
                work.wait(timeout=timedelta(seconds=self.op_timeout_sec))
            # Run some GPU operations to make sure cuda has not gotten stuck.
            # It was observed cuda could get stuck if NCCL communicators were
            # not properly aborted before throwing RuntimeError.
            a = torch.rand(10).cuda(self.rank)
        elif self.rank == 1:
            # Clean up structures (ex: files for FileStore before going down)
            del process_group
            func()

    @with_nccl_blocking_wait
    @requires_nccl()
    @requires_nccl_version((2, 4, 0), "Need NCCL 2.4+ for error checking")
    @skip_if_lt_x_gpu(3)
    @skip_if_rocm
    def test_nccl_errors_blocking_clean_exit(self):
        self._test_nccl_errors_blocking(lambda: sys.exit(0))

    @with_nccl_blocking_wait
    @requires_nccl()
    @requires_nccl_version((2, 4, 0), "Need NCCL 2.4+ for error checking")
    @skip_if_lt_x_gpu(3)
    @skip_if_rocm
    def test_nccl_errors_blocking_nonzero_exit(self):
        self._test_nccl_errors_blocking(lambda: sys.exit(1))

    @with_nccl_blocking_wait
    @requires_nccl()
    @requires_nccl_version((2, 4, 0), "Need NCCL 2.4+ for error checking")
    @skip_if_lt_x_gpu(3)
    @skip_if_rocm
    @skip_but_pass_in_sandcastle(
        "Frequently times out see https://github.com/pytorch/pytorch/issues/58920"
    )
    def test_nccl_errors_blocking_abort(self):
        self._test_nccl_errors_blocking(lambda: os.abort())

    @with_nccl_blocking_wait
    @requires_nccl()
    @requires_nccl_version((2, 4, 0), "Need NCCL 2.4+ for error checking")
    @skip_if_lt_x_gpu(3)
    @skip_if_rocm
    def test_nccl_errors_blocking_sigkill(self):
        self._test_nccl_errors_blocking(lambda: os.kill(os.getpid(), signal.SIGKILL))

    @with_nccl_blocking_wait
    @requires_nccl()
    @requires_nccl_version((2, 4, 0), "Need NCCL 2.4+ for error checking")
    @skip_if_lt_x_gpu(3)
    @skip_if_rocm
    def test_nccl_errors_blocking_sigterm(self):
        self._test_nccl_errors_blocking(lambda: os.kill(os.getpid(), signal.SIGTERM))

    @with_nccl_blocking_wait
    @requires_nccl()
    @requires_nccl_version((2, 4, 0), "Need NCCL 2.4+ for error checking")
    @skip_if_lt_x_gpu(3)
    def test_nccl_blocking_wait_with_barrier(self):
        store = c10d.FileStore(self.file_name, self.world_size)
        process_group = c10d.ProcessGroupNCCL(
            store,
            self.rank,
            self.world_size,
            timeout=timedelta(seconds=10),
        )
        process_group.barrier().wait()
        if self.rank == 0:
            with self.assertRaisesRegex(dist.DistBackendError, self.blocking_wait_error_msg):
                # This should timeout
                process_group.barrier().wait(timeout=timedelta(seconds=self.op_timeout_sec))

    def _run_invalid_nccl_blocking_wait_env(self, val):
        os.environ["TORCH_NCCL_BLOCKING_WAIT"] = val
        store = c10d.FileStore(self.file_name, self.world_size)
        with self.assertRaises(RuntimeError):
            process_group = c10d.ProcessGroupNCCL(store, self.rank, self.world_size)

    @requires_nccl()
    @skip_if_lt_x_gpu(3)
    def test_invalid_nccl_blocking_wait_env(self):
        self._run_invalid_nccl_blocking_wait_env("abc")
        self._run_invalid_nccl_blocking_wait_env("-1")
        self._run_invalid_nccl_blocking_wait_env("2147483647")
        self._run_invalid_nccl_blocking_wait_env("4294967295")

    @with_nccl_blocking_wait
    @requires_nccl()
    @requires_gloo()
    @skip_if_lt_x_gpu(3)
    def test_nccl_timeout(self):
        store = c10d.FileStore(self.file_name, self.world_size)

        # Initialize process_group.
        process_group = c10d.ProcessGroupNCCL(
            store, self.rank, self.world_size, timeout=timedelta(seconds=10)
        )
        # Control gloo pg used as go-ahead signal/barrier
        # to coordinate btwn ranks.
        pg_gloo = c10d.ProcessGroupGloo(store, self.rank, self.world_size)
        failed_collective_timeout = timedelta(milliseconds=100)
        process_group.allreduce(torch.rand(10).cuda(self.rank)).wait(timeout=timedelta(seconds=5))

        if self.rank == 0:
            # This should timeout in about 1 second.
            # Watchdog may abort timed out work resulting in NCCL error instead of operation timed out.
            with self.assertRaisesRegex(dist.DistBackendError, self.blocking_wait_error_msg):
                process_group.allreduce(torch.rand(10).cuda(self.rank)).wait(timeout=failed_collective_timeout)
            # Now do a barrier to tell other rank to go ahead.
            pg_gloo.barrier().wait()
        else:
            # Wait on rank 0 to fail.
            try:
                pg_gloo.barrier().wait()
            except Exception as e:
                raise ValueError(f"Rank {self.rank} barrier timed out waiting for rank 0 with error: {str(e)}") from e


class CommTest(test_c10d_common.AbstractCommTest, MultiProcessTestCase):
    @property
    def device(self):
        return f"cuda:{self.rank}"


    def setUp(self):
        super().setUp()
        # TORCH_NCCL_BLOCKING_WAIT overrides TORCH_NCCL_ASYNC_ERROR_HANDLING hence tests
        # that use TORCH_NCCL_BLOCKING_WAIT will test it as expected.
        os.environ["TORCH_NCCL_ASYNC_ERROR_HANDLING"] = "1"
        self._spawn_processes()

    def tearDown(self):
        super().tearDown()
        try:
            os.remove(self.file_name)
        except OSError:
            pass

    def _test_broadcast_coalesced(self, process_group, device, root_rank):
        half = torch.float16

        # No support for float16 for CPU tensors
        if device == torch.device("cpu"):
            half = torch.float32

        target = torch.arange(60, dtype=half, device=device).chunk(5)
        target += torch.arange(60, dtype=torch.float32, device=device).chunk(5)
        target += torch.arange(60, dtype=half, device=device).chunk(5)
        target += torch.arange(60, dtype=torch.float64, device=device).chunk(5)
        target += torch.arange(60, dtype=half, device=device).chunk(5)
        target += torch.arange(60, dtype=torch.float32, device=device).chunk(5)

        # The tensors to pass to broadcast are identical to the target
        # only on the process that is the root of the broadcast.
        if self.rank == root_rank:
            tensors = [tensor.clone() for tensor in target]
        else:
            tensors = [torch.zeros_like(tensor) for tensor in target]

        if self.rank != root_rank:
            self.assertNotEqual(tensors, target)

        c10d._broadcast_coalesced(
            process_group, tensors, buffer_size=256, src=root_rank
        )

        if self.rank != root_rank:
            self.assertEqual(tensors, target)

    @requires_nccl()
    @skip_if_lt_x_gpu(2)
    def test_broadcast_coalesced_nccl(self):
        store = c10d.FileStore(self.file_name, self.world_size)
        c10d.init_process_group(backend="nccl", store=store, rank=self.rank, world_size=self.world_size)
        process_group = c10d.distributed_c10d._get_default_group()
        device = torch.device("cuda:%d" % self.rank)
        ranks = [0, 1]
        for root_rank in ranks:
            self._test_broadcast_coalesced(process_group, device, root_rank)

    @requires_nccl()
    @skip_if_lt_x_gpu(2)
    def test_all_reduce_coalesced_nccl(self):
        store = c10d.FileStore(self.file_name, self.world_size)
        c10d.init_process_group(backend="nccl", store=store, rank=self.rank, world_size=self.world_size)
        process_group = c10d.distributed_c10d._get_default_group()
        device = torch.device("cuda:%d" % self.rank)
        tensors = [torch.full((60 + i,), self.rank + 1 + i, device=device, dtype=torch.float) for i in range(5)]
        torch.distributed.all_reduce_coalesced(tensors, group=process_group)
        for i, t in enumerate(tensors):
            self.assertEqual(t, torch.full_like(t, self.world_size * (i + (self.world_size + 1.) / 2.)))

    @requires_nccl()
    @skip_if_lt_x_gpu(2)
    def test_sequence_num_set_default_pg_nccl(self):
        torch.cuda.set_device(self.rank)
        self._test_sequence_num_set_default_pg(backend="nccl")

    @skip_if_lt_x_gpu(2)
    @requires_nccl()
    def test_sequence_num_incremented_nccl_default(self):
        self._test_sequence_num_incremented_default_group("nccl")

    @skip_if_lt_x_gpu(4)
    @requires_nccl()
    def test_sequence_num_incremented_nccl_subgroup(self):
        if self.world_size < 4:
            return skip_but_pass_in_sandcastle("Test requires world_size of at least 4")
        self._test_sequence_num_incremented_subgroup("nccl")

    @requires_nccl()
    @skip_if_lt_x_gpu(2)
    def test_sequence_num_set_nccl_new_group(self):
        torch.cuda.set_device(self.rank)
        self._test_sequence_num_set_new_group(backend="nccl")

    def _test_pass_nccl_options(self, pg_opts):
        store = c10d.FileStore(self.file_name, self.world_size)
        # Test init_process_group accepts options
        dist.init_process_group(
            "nccl",
            world_size=self.world_size,
            rank=self.rank,
            store=store,
            pg_options=pg_opts,
        )

        # Test with new_group
        pg = c10d.new_group([0, 1], pg_options=pg_opts)
        # test the process group works as expected
        t = torch.tensor([self.rank + 1] * 10).cuda(self.rank)
        pg.allreduce(t).wait()
        expected_tensor = torch.tensor([3] * 10).cuda(self.rank)
        self.assertEqual(expected_tensor, t)

    @requires_nccl()
    @skip_if_lt_x_gpu(2)
    def test_pass_nccl_options_high_priority_stream(self):
        pg_opts = c10d.ProcessGroupNCCL.Options()
        pg_opts.is_high_priority_stream = True
        self._test_pass_nccl_options(pg_opts)

    @requires_nccl()
    @requires_nccl_version((2, 17), "Need NCCL 2.17+ for configuring NCCL communicators")
    @skip_if_lt_x_gpu(2)
    def test_pass_nccl_options_config(self):
        pg_opts = c10d.ProcessGroupNCCL.Options()
        pg_opts.config.max_ctas = 4
        pg_opts.config.min_ctas = 2
        pg_opts.config.cga_cluster_size = 2
        pg_opts.config.net_name = "Socket"
        nccl_debug_file = tempfile.NamedTemporaryFile()
        os.environ["NCCL_DEBUG"] = "INFO"
        os.environ["NCCL_DEBUG_FILE"] = nccl_debug_file.name

        # Tests functionality when passing nccl config
        self._test_pass_nccl_options(pg_opts)

        # Tests if comms were configured
        nccl_debug_file_content = nccl_debug_file.read()
        max_ctas = re.search(rb'Max CTAs.*(\d+)|$', nccl_debug_file_content).group(1)
        min_ctas = re.search(rb'Min CTAs.*(\d+)|$', nccl_debug_file_content).group(1)
        cga_cluster_size = re.search(rb'CGA cluster.*(\d+)|$', nccl_debug_file_content).group(1)
        net_name = re.search(rb'Using network.([a-zA-z]+)|$', nccl_debug_file_content).group(1)
        self.assertEqual(pg_opts.config.max_ctas, int(max_ctas))
        self.assertEqual(pg_opts.config.min_ctas, int(min_ctas))
        self.assertEqual(pg_opts.config.cga_cluster_size, int(cga_cluster_size))
        self.assertEqual(pg_opts.config.net_name, net_name.decode())

    @requires_nccl()
    @skip_if_lt_x_gpu(4)
    def test_nccl_barrier(self):
        store = c10d.FileStore(self.file_name, self.world_size)
        c10d.init_process_group(
            backend="nccl", rank=self.rank, world_size=self.world_size, store=store
        )

        t = torch.tensor([self.rank + 1] * 10).cuda(2 * self.rank)
        c10d.all_reduce(t)
        expected_tensor = torch.tensor([3] * 10).cuda(2 * self.rank)
        self.assertEqual(expected_tensor, t)

        # Test with new_group
        pg = c10d.new_group([0, 1])
        t = torch.tensor([self.rank + 1] * 10).cuda(2 * self.rank)
        pg.allreduce(t).wait()
        self.assertEqual(expected_tensor, t)

        pg = c10d.new_group([0])
        if self.rank == 0:
            t = torch.tensor([self.rank + 1] * 10).cuda(2 * self.rank)
            expected_tensor = torch.tensor([self.rank + 1] * 10).cuda(2 * self.rank)
            pg.allreduce(t).wait()
            self.assertEqual(expected_tensor, t)

        pg = c10d.new_group([1])
        if self.rank == 1:
            t = torch.tensor([self.rank + 1] * 10).cuda(2 * self.rank)
            expected_tensor = torch.tensor([self.rank + 1] * 10).cuda(2 * self.rank)
            pg.allreduce(t).wait()
            self.assertEqual(expected_tensor, t)

    @requires_nccl()
    @skip_if_lt_x_gpu(4)
    def test_nccl_barrier_timeout(self):
        os.environ["TORCH_ENABLE_NCCL_HEALTH_CHECK"] = "1"
        store = c10d.FileStore(self.file_name, self.world_size)
        if self.rank == 0:
            with self.assertRaisesRegex(
                dist.DistBackendError, "Health check failure"
            ):
                c10d.init_process_group(
                    backend="nccl",
                    rank=self.rank,
                    world_size=self.world_size,
                    store=store,
                    timeout=timedelta(seconds=10),
                )

    @requires_nccl()
    @skip_if_lt_x_gpu(2)
    def test_nccl_barrier_device_ids(self):
        store = c10d.FileStore(self.file_name, self.world_size)
        c10d.init_process_group(
            backend="nccl", rank=self.rank, world_size=self.world_size, store=store
        )

        c10d.barrier(device_ids=[self.rank])

    @requires_nccl()
    @skip_if_lt_x_gpu(2)
    def test_nccl_barrier_device_ids_function_argument(self):
        store = c10d.FileStore(self.file_name, self.world_size)
        c10d.init_process_group(
            backend="nccl", rank=self.rank, world_size=self.world_size, store=store
        )

        with self.assertRaisesRegex(TypeError, "Invalid function argument"):
            c10d.barrier(device_ids=self.rank)

    @requires_nccl()
    @skip_if_lt_x_gpu(2)
    @with_dist_debug_levels(levels=["DETAIL"])
    def test_nccl_warn_not_in_group_debug_detail(self):
        self._test_warn_not_in_group(backend="nccl")

    @requires_nccl()
    @skip_if_lt_x_gpu(2)
    @with_dist_debug_levels(levels=["INFO"])
    def test_nccl_warn_not_in_group_debug_info(self):
        self._test_warn_not_in_group(backend="nccl")

    @requires_nccl()
    @skip_if_lt_x_gpu(2)
    @with_dist_debug_levels(levels=["OFF"])
    def test_nccl_warn_not_in_group_debug_off(self):
        self._test_warn_not_in_group(backend="nccl")

    @requires_nccl()
    @skip_if_lt_x_gpu(2)
    def test_nncl_rank_membership(self):
        self._test_rank_membership(backend="nccl")

    @requires_nccl()
    @skip_if_lt_x_gpu(2)
    def test_tensor_dtype_mismatch(self):
        self._test_tensor_dtype_mismatch(backend="nccl")

    @requires_nccl()
    @skip_if_lt_x_gpu(2)
    def test_tensor_dtype_complex(self):
        self._test_tensor_dtype_complex(backend="nccl")


class CompilerTest(test_c10d_common.CompilerTest):

    @property
    def world_size(self):
        return 2

    def _get_default_group(self):
        store = c10d.FileStore(self.file_name, self.world_size)
        dist.init_process_group(
            backend="nccl",
            rank=self.rank,
            world_size=self.world_size,
            store=store,
        )
        return dist.distributed_c10d._get_default_group()

    @skip_if_lt_x_gpu(2)
    def test_allreduce_work_wait_gpu(self):
        self._test_allreduce_work_wait(
            torch.ones(2, 2, device=self.rank) * self.rank,
        )

    @skip_if_lt_x_gpu(2)
    def test_allgather_work_wait_gpu(self):
        self._test_allgather_work_wait(
            torch.ones(2, 2, device=self.rank) * self.rank
        )

    @skip_if_lt_x_gpu(2)
    def test_allgather_into_tensor_work_wait_gpu(self):
        self._test_allgather_into_tensor_work_wait(
            torch.ones(2, 2, device=self.rank) * self.rank
        )

    @skip_if_lt_x_gpu(2)
    def test_reduce_scatter_work_wait_gpu(self):
        self._test_reduce_scatter_work_wait(
            torch.ones(2, 2, device=self.rank) * self.rank
        )

    @skip_if_lt_x_gpu(2)
    def test_reduce_scatter_tensor_work_wait_gpu(self):
        self._test_reduce_scatter_tensor_work_wait(
            torch.ones(4, 4, device=self.rank) * self.rank
        )

    @skip_if_lt_x_gpu(2)
    def test_broadcast_work_wait_gpu(self):
        self._test_broadcast_work_wait(
            torch.ones(2, 2, device=self.rank) * self.rank
        )

    @skip_if_lt_x_gpu(2)
    def test_scatter_work_wait_gpu(self):
        self._test_scatter_work_wait(
            torch.ones(2, 2, device=self.rank) * self.rank
        )

    @skip_if_lt_x_gpu(2)
    def test_alltoall_work_wait_gpu(self):
        self._test_alltoall_work_wait(
            torch.ones(2, 2, device=self.rank) * self.rank
        )

    @skip_if_lt_x_gpu(2)
    def test_nested_comm_tensor_wrapping(self):
        self._test_nested_comm_tensor_wrapping(
            torch.ones(2, 2, device=self.rank) * self.rank
        )

    @skip_if_lt_x_gpu(2)
    def test_consecutive_comm_work_wait_gpu(self):
        self._test_consecutive_comm_work_wait(
            torch.ones(2, 2, device=self.rank) * self.rank
        )

    @requires_nccl()
    @skip_if_lt_x_gpu(2)
    def test_reduce_scatter_base_k(self):
        store = dist.FileStore(self.file_name, self.world_size)
        dist.init_process_group(
            "nccl",
            world_size=self.world_size,
            rank=self.rank,
            store=store,
        )
        output_tensor = torch.zeros(2, dtype=torch.int64).to(self.rank)
        input_tensors = torch.arange(self.world_size * 2, dtype=torch.int64).to(self.rank)
        input_tensors = torch.reshape(input_tensors, (self.world_size, 2))
        dist.reduce_scatter_tensor(output_tensor, input_tensors)
        self.assertEqual(output_tensor, input_tensors[self.rank] * self.world_size)

    @requires_nccl()
    @skip_if_lt_x_gpu(2)
    def test_reduce_scatter_tensor_coalesced(self):
        store = dist.FileStore(self.file_name, self.world_size)
        dist.init_process_group(
            "nccl",
            world_size=self.world_size,
            rank=self.rank,
            store=store,
        )
        output_tensors = torch.zeros(2, 2).to(self.rank)
        input_tensors = [torch.ones(2, 2).to(self.rank) for _ in range(self.world_size)]
        with dist._coalescing_manager():
            for i in range(self.world_size):
                dist.reduce_scatter_tensor(output_tensors[i], input_tensors[i])
        self.assertEqual(output_tensors, input_tensors[self.rank] * self.world_size)

class NcclProcessGroupWithDispatchedCollectivesTests(test_c10d_common.ProcessGroupWithDispatchedCollectivesTests):
    @requires_nccl()
    @skip_if_lt_x_gpu(1)
    def test_collectives(self):
        self._test_collectives(backend="nccl")

    @requires_nccl()
    @skip_if_lt_x_gpu(1)
    def test_allreduce_coalesced(self):
        self._test_allreduce_coalesced(backend="nccl")

    @requires_nccl()
    @skip_if_lt_x_gpu(1)
    def test_all_to_all_single(self):
        self._test_all_to_all_single(backend="nccl")

    @requires_nccl()
    @skip_if_lt_x_gpu(1)
    def test_allgather_base(self):
        store = dist.FileStore(self.file_name, self.world_size)
        dist.init_process_group(
            "nccl",
            world_size=self.world_size,
            rank=self.rank,
            store=store,
        )
        device = "cuda"
        tensor = torch.ones(10, 10, device=torch.device(device))
        output_tensor = torch.zeros(10, 10, device=torch.device(device))
        dist.all_gather_into_tensor(output_tensor, tensor)
        self.assertEqual(output_tensor, tensor)

class LargeCommTest(test_c10d_common.AbstractLargeCommTest, MultiProcessTestCase):
    def setUp(self):
        super().setUp()
        # TORCH_NCCL_BLOCKING_WAIT overrides TORCH_NCCL_ASYNC_ERROR_HANDLING hence tests
        # that use TORCH_NCCL_BLOCKING_WAIT will test it as expected.
        os.environ["TORCH_NCCL_ASYNC_ERROR_HANDLING"] = "1"
        self._spawn_processes()

    def tearDown(self):
        super().tearDown()
        try:
            os.remove(self.file_name)
        except OSError:
            pass

    @property
    def device(self):
        return self.rank

    @requires_nccl()
    @skip_if_lt_x_gpu(4)
    def test_new_group_local_sync(self):
        self._test_new_group_local_sync(backend="nccl")

    @requires_nccl()
    @skip_if_lt_x_gpu(4)
    def test_new_group_local_sync_sanity_check(self):
        self._test_new_group_local_sync_sanity_check(backend="nccl")

    @requires_nccl()
    @skip_if_lt_x_gpu(4)
    def test_new_group_local_sync_duplicated_pg(self):
        self._test_new_group_local_sync_duplicate_pg(backend="nccl")


class SparseCollective(MultiProcessTestCase):
    @property
    def world_size(self):
        return 1

    def setUp(self):
        super().setUp()
        # TORCH_NCCL_BLOCKING_WAIT overrides TORCH_NCCL_ASYNC_ERROR_HANDLING hence tests
        # that use TORCH_NCCL_BLOCKING_WAIT will test it as expected.
        os.environ["TORCH_NCCL_ASYNC_ERROR_HANDLING"] = "1"
        # self.num_gpus = torch.cuda.device_count()
        self._spawn_processes()

    def tearDown(self):
        super().tearDown()
        try:
            os.remove(self.file_name)
        except OSError:
            pass

    class ToyModel(nn.Module):
        def __init__(self, rank, vocab_size, embedding_dim):
            super().__init__()
            self.embedding = nn.Embedding(vocab_size, embedding_dim, sparse=True).to(rank)
            self.linear = nn.Linear(embedding_dim, 1).to(rank)

        def forward(self, inputs):
            embedded = self.embedding(inputs)
            # embedded shape: (batch_size, sequence_length, embedding_dim)
            flattened = torch.mean(embedded, dim=1)
            # flattened shape: (batch_size, embedding_dim)
            output = self.linear(flattened)
            # output shape: (batch_size, 1)
            return output

    @requires_nccl()
    @skip_if_lt_x_gpu(1)
    def test_ddp_set_sparse_metadata(self):
        store = dist.FileStore(self.file_name, self.world_size)
        dist.init_process_group(
            "nccl",
            world_size=self.world_size,
            rank=self.rank,
            store=store,
        )

        vocab_size = 5

        model = SparseCollective.ToyModel(self.rank, vocab_size=vocab_size, embedding_dim=10)
        ddp_model = DistributedDataParallel(model)
        inputs = torch.tensor([[1, 0, 0], [0, 0, 0], [0, 0, 0]]).to(self.rank)
        # set sparse metadata on the DDP model
        indices = torch.Tensor(list(range(vocab_size)))
        ddp_model._set_sparse_metadata({"embedding.weight" : indices})
        # forward pass
        try:
            output = ddp_model(inputs)
            loss = output.sum()

            # backward pass
            loss.backward()
            self.assertTrue(ddp_model.module.embedding.weight.grad.indices, indices)
        except RuntimeError as e:
            if "allreduce_sparse is only available in the NCCL experimental branch." in str(e):
                pass
            else:
                # Rethrow the exception if it's a different error
                raise


class NCCLTraceTestBase(MultiProcessTestCase):
    def setUp(self):
        super().setUp()
        os.environ["TORCH_NCCL_ENABLE_TIMING"] = '0'
        os.environ["TORCH_NCCL_TRACE_BUFFER_SIZE"] = '10'
        os.environ["TORCH_NCCL_DUMP_ON_TIMEOUT"] = '1'
        self.tempdir = tempfile.TemporaryDirectory()
        os.environ["TORCH_NCCL_DEBUG_INFO_TEMP_FILE"] = self._trace_basename()
        self._spawn_processes()

    @classmethod
    def _run(cls, parent_conn, rank: int, test_name: str, file_name: str, parent_pipe) -> None:
        cls.parent = parent_conn
        super()._run(rank, test_name, file_name, parent_pipe)

    @property
    def local_device(self):
        return torch.device('cuda', self.rank_to_GPU[self.rank][0])

    def _join_processes(self, fn):
        fn()
        super()._join_processes(fn)

    def _spawn_processes(self) -> None:
        proc = torch.multiprocessing.get_context("spawn").Process
        self.children_pipes = []
        parent_pipes = []
        for i in range(self.world_size):
            parent_conn, child_conn = torch.multiprocessing.Pipe()
            self.children_pipes.append(child_conn)
            parent_pipes.append(parent_conn)
        piter = iter(parent_pipes)

        def wrap(*positional, args, **kwargs):
            args = (next(piter), *args)
            return proc(*positional, args=args, **kwargs)
        self._start_processes(wrap)

    def _create_process_group_nccl(self):
        store = dist.FileStore(self.file_name, self.world_size)
        c10d.init_process_group(
            "nccl",
            world_size=self.world_size,
            rank=self.rank,
            store=store)
        pg = c10d.distributed_c10d._get_default_group()
        return pg

    def tearDown(self):
        super().tearDown()
        try:
            os.remove(self.file_name)
        except OSError:
            pass

    @property
    def world_size(self):
        return 2

    @property
    def rank_to_GPU(self):
        # return rank to GPU map
        return init_multigpu_helper(self.world_size, "nccl")

    def _trace_basename(self):
        # we pass the base to the env, and the dump util will append rank
        return os.path.join(self.tempdir.name, "trace_")

    def _trace_name(self, rank):
        return self._trace_basename() + str(rank)

<<<<<<< HEAD
    def started_or_scheduled(self, timing_enabled):
        return "started" if timing_enabled else "scheduled"

=======
>>>>>>> b3b5bd51
class NCCLTraceTest(NCCLTraceTestBase):

    @requires_nccl()
    @skip_but_pass_in_sandcastle_if(torch.cuda.device_count() < 2, "NCCL test requires 2+ GPUs")
    def test_short(self):
        if self.rank == self.MAIN_PROCESS_RANK:
            return
        pg = self._create_process_group_nccl()
        device = self.local_device
        a = torch.full((3, 4), float(self.rank), device=device)
        for i in range(2):
            f = pg.allreduce(a)
        f.wait()
        torch.cuda.synchronize(device=device)
        t = pickle.loads(torch._C._distributed_c10d._dump_nccl_trace())
        self.assertEqual(len(t), 2)
        last = t[-1]
        self.assertEqual(last['state'], 'completed')
        self.assertIn('test_c10d_nccl.py', str(last['frames']))
        self.assertEqual(last['input_sizes'], ((3, 4),))
        self.assertEqual(last['output_sizes'], ((3, 4),))
        self.assertEqual(last['seq_id'], 2)
        now = datetime.now()
        event_created_time = datetime.fromtimestamp(last['time_created_us'] / 1000000)
        before_test = now - timedelta(minutes=1)
        self.assertTrue(before_test < event_created_time < now)

    @requires_nccl()
    @skip_but_pass_in_sandcastle_if(torch.cuda.device_count() < 2, "NCCL test requires 2+ GPUs")
    def test_dump_pipe(self):
        def open_file_with_timeout(file_path, mode, timeout=1.0):
            start_time = time.time()
            while time.time() - start_time < timeout:
                if os.path.exists(file_path):
                    return open(file_path, mode)
                time.sleep(.1)
            raise FileNotFoundError

        if self.rank == self.MAIN_PROCESS_RANK:
            for c in self.children_pipes:
                self.assertEqual(c.recv(), 'next')

            dump_file = self._trace_name(rank=0)
            pipe_file = dump_file + ".pipe"
            with open_file_with_timeout(pipe_file, 'w') as f:
                f.write('1\n')
            with open_file_with_timeout(dump_file, 'rb', timeout=10.0) as f:
                self.assertTrue('all_reduce' in str(pickle.load(f)))

            for c in self.children_pipes:
                c.send('next')
            return

        pg = self._create_process_group_nccl()
        device = self.local_device
        a = torch.full((3, 4), float(self.rank), device=device)
        for i in range(2):
            f = pg.allreduce(a)
        f.wait()
        torch.cuda.synchronize(device=device)
        self.parent.send('next')
        self.parent.recv()

    @requires_nccl()
    @skip_but_pass_in_sandcastle_if(torch.cuda.device_count() < 2, "NCCL test requires 2+ GPUs")
    def test_long(self):
        if self.rank == self.MAIN_PROCESS_RANK:
            return
        pg = self._create_process_group_nccl()
        device = self.local_device
        a = torch.full((3, 4), float(self.rank), device=device)
        for i in range(2):
            # test some other primitives to make sure
            # their strings are valid
            xs = [torch.ones(3, 4, device=device)]
            pg.broadcast(xs).wait()
            pg.allreduce(xs).wait()
            pg.reduce(xs).wait()
            ys = [[torch.empty(3, 4, device=device) for _ in range(self.world_size)]]
            pg.allgather(ys, xs).wait()
            pg.reduce_scatter(xs, ys).wait()
            f = pg.allreduce(a)
        f.wait()
        torch.cuda.synchronize(device=device)
        t = pickle.loads(torch._C._distributed_c10d._dump_nccl_trace())
        self.assertEqual(len(t), 10)
        first = t[0]
        last = t[-1]
        self.assertEqual(last['state'], 'completed')
        self.assertIn('test_c10d_nccl.py', str(last['frames']))
        self.assertEqual(last['input_sizes'], ((3, 4),))
        self.assertEqual(last['output_sizes'], ((3, 4),))
        self.assertEqual(last['seq_id'] - first['seq_id'], 9)

    @requires_nccl()
    @skip_but_pass_in_sandcastle_if(torch.cuda.device_count() < 2, "NCCL test requires 2+ GPUs")
    @parametrize("timing_enabled", [True, False])
    def test_trace_while_active(self, timing_enabled):
        if self.rank == self.MAIN_PROCESS_RANK:
            for c in self.children_pipes:
                self.assertEqual(c.recv(), 'next')
            for c in self.children_pipes:
                c.send('next')
            return

        pg = self._create_process_group_nccl()
        if timing_enabled:
            pg._enable_collectives_timing()
        device = self.local_device
        with torch.cuda.device(device):
            a = torch.full((3, 4), float(self.rank), device=device)

            pg.allreduce(a).wait()
            e = torch.cuda.Event()
            e.record()
            if self.rank != 0:
                pg.allreduce(a).wait()
            e.synchronize()
            t = pickle.loads(torch._C._distributed_c10d._dump_nccl_trace())
            if self.rank == 0:
                self.assertEqual(t[-1]['seq_id'], 1)
                self.assertEqual(t[-1]['state'], 'completed')
            else:
                self.assertEqual(t[-1]['seq_id'], 2)
                self.assertEqual(t[-1]['state'], self.started_or_scheduled(timing_enabled))

            self.parent.send('next')
            self.assertEqual('next', self.parent.recv())
            if self.rank == 0:
                pg.allreduce(a).wait()
            torch.cuda.synchronize(device=device)

    @requires_nccl()
    @skip_but_pass_in_sandcastle_if(torch.cuda.device_count() < 2, "NCCL test requires 2+ GPUs")
    @parametrize("timing_enabled", [True, False])
    def test_trace_while_stuck(self, timing_enabled):
        if self.rank == self.MAIN_PROCESS_RANK:
            for c in self.children_pipes:
                self.assertEqual(c.recv(), 'next')
            for c in self.children_pipes:
                c.send('next')
            return

        pg = self._create_process_group_nccl()
        if timing_enabled:
            pg._enable_collectives_timing()

        device = self.local_device
        with torch.cuda.device(device):
            a = torch.full((3, 4), float(self.rank), device=device)

            pg.allreduce(a).wait()
            e = torch.cuda.Event()
            e.record()

            def gather_trace():
                e.synchronize()
                # give the other thread some time to fill the cuda buffer
                time.sleep(5)
                t = pickle.loads(torch._C._distributed_c10d._dump_nccl_trace())
                if self.rank == 0:
                    self.assertEqual(t[-1]['seq_id'], 1)
                    self.assertEqual(t[-1]['state'], 'completed')
                else:
                    self.assertEqual(t[-1]['seq_id'], 2)
                    self.assertEqual(t[-1]['state'], self.started_or_scheduled(timing_enabled))
                # this will eventually cause the missing rank 0
                # to continue which will unblock the non-zero ranks
                self.parent.send('next')

            if self.rank != 0:
                pg.allreduce(a).wait()
                th = threading.Thread(target=gather_trace)
                th.start()
                # fill the cuda buffer, at around 1024 events
                # this will stall
                for i in range(2000):
                    a = a + a
                th.join()
            else:
                gather_trace()

            self.assertEqual('next', self.parent.recv())
            if self.rank == 0:
                pg.allreduce(a).wait()
            torch.cuda.synchronize(device=device)

<<<<<<< HEAD
class NCCLTraceTestDumpOnTimeout(NCCLTraceTestBase):
=======
class NCCLTraceTestDumpOnTimeoutBase(NCCLTraceTestBase):
>>>>>>> b3b5bd51
    timeout_sec = 1

    def _create_process_group_nccl(self):
        store = dist.FileStore(self.file_name, self.world_size)
        c10d.init_process_group(
            "nccl",
            world_size=self.world_size,
            rank=self.rank,
            store=store,
<<<<<<< HEAD
            timeout=timedelta(seconds=NCCLTraceTestDumpOnTimeout.timeout_sec))
=======
            timeout=timedelta(seconds=NCCLTraceTestDumpOnTimeoutBase.timeout_sec))
>>>>>>> b3b5bd51
        pg = c10d.distributed_c10d._get_default_group()
        return pg

    def _check_return_codes(self, elapsed_time):
        # the base test infra assumes processes exit with matching return codes,
        # but we want rank0 to abort and rank1 to exit cleanly in this test
        self.assertEqual(self.processes[0].exitcode, -6)
        self.assertEqual(self.processes[1].exitcode, 0)

    def _wait_process(self, rank, timeout):
        try:
            self.processes[rank].join(timeout)
            return self.processes[rank].exitcode
        except TimeoutError:
            return None

<<<<<<< HEAD
    @requires_nccl()
    @skip_but_pass_in_sandcastle_if(torch.cuda.device_count() < 2, "NCCL test requires 2+ GPUs")
    @parametrize("timing_enabled", [True, False])
    def test_timeout_dumps(self, timing_enabled):

=======
class NCCLTraceTestDumpOnTimeout(NCCLTraceTestDumpOnTimeoutBase):
    @requires_nccl()
    @skip_but_pass_in_sandcastle_if(torch.cuda.device_count() < 2, "NCCL test requires 2+ GPUs")
    def test_timeout_dumps(self):
>>>>>>> b3b5bd51
        if self.rank == self.MAIN_PROCESS_RANK:
            # wait for rank0 to crash before looking for its output file
            # we rely on rank0 holding off its abort long enough to dump the debug info
            self.assertEqual(self._wait_process(0, timeout=90), -6)
            with open(self._trace_name(rank=0), 'rb') as f:
                t = pickle.load(f)
                self.assertEqual(len(t), 2)
                self.assertEqual(t[0]['seq_id'], 1)
                self.assertEqual(t[0]['state'], 'completed')
                self.assertEqual(t[1]['seq_id'], 2)
<<<<<<< HEAD
                self.assertEqual(t[1]['state'], self.started_or_scheduled(timing_enabled))
=======
                self.assertEqual(t[1]['state'], 'started')
>>>>>>> b3b5bd51

            self.assertFalse(os.path.exists(self._trace_name(rank=1)))

            return

        pg = self._create_process_group_nccl()
<<<<<<< HEAD
        if timing_enabled:
            # we force disabled timing in setup, since there is no 'disable' function
            pg._enable_collectives_timing()
=======
        device = self.local_device
        with torch.cuda.device(device):
            a = torch.full((3, 4), float(self.rank), device=device)

            pg.allreduce(a).wait()
            if self.rank == 0:
                pg.allreduce(a).wait()

            # rank 0 will crash before it passes the sync, but rank1 will exit quickly and cleanly
            torch.cuda.synchronize()


class NCCLTraceTestTimeoutDumpOnIdleRanks(NCCLTraceTestDumpOnTimeoutBase):
    def _check_return_codes(self, elapsed_time):
        # the base test infra assumes processes exit with matching return codes,
        # but we want rank0 to abort and rank1 to exit cleanly in this test
        self.assertEqual(self.processes[0].exitcode, -6)
        self.assertEqual(self.processes[1].exitcode, -6)

    @requires_nccl()
    @skip_but_pass_in_sandcastle_if(torch.cuda.device_count() < 2, "NCCL test requires 2+ GPUs")
    def test_timeout_dumps_on_idle_ranks(self):

        if self.rank == self.MAIN_PROCESS_RANK:
            # wait for rank0 to crash and rank 1 to finish sleeping before looking for rank 1's output
            # file, and we rely on rank1 to sleep long enough to dump the debug info.
            self.assertEqual(self._wait_process(0, timeout=90), -6)
            self.assertEqual(self._wait_process(1, timeout=90), -6)
            self.assertTrue(os.path.exists(self._trace_name(rank=1)))
            self.assertTrue(os.path.exists(self._trace_name(rank=0)))
            with open(self._trace_name(rank=0), 'rb') as f:
                t = pickle.load(f)
                self.assertEqual(len(t), 2)
            with open(self._trace_name(rank=1), 'rb') as f:
                t = pickle.load(f)
                self.assertEqual(len(t), 1)
                self.assertEqual(t[0]['seq_id'], 1)
                self.assertEqual(t[0]['state'], 'completed')
            return

        # Set heartbeat timeout to a shorter one (default timeout is 2 min).
        os.environ[
            "TORCH_NCCL_HEARTBEAT_TIMEOUT_SEC"
        ] = f"{NCCLTraceTestDumpOnTimeoutBase.timeout_sec * 2}"
        pg = self._create_process_group_nccl()
>>>>>>> b3b5bd51

        device = self.local_device
        with torch.cuda.device(device):
            a = torch.full((3, 4), float(self.rank), device=device)

            pg.allreduce(a).wait()
            if self.rank == 0:
                pg.allreduce(a).wait()

            # rank 0 will crash before it passes the sync, but rank1 will exit quickly and cleanly
            torch.cuda.synchronize()

<<<<<<< HEAD
instantiate_parametrized_tests(NCCLTraceTestDumpOnTimeout)
instantiate_parametrized_tests(NCCLTraceTest)
=======
            # Force rank 1 to idle so that it also gets debug info dump triggered.
            if self.rank == 1:
                time.sleep(6)
>>>>>>> b3b5bd51

if __name__ == "__main__":
    assert (
        not torch.cuda._initialized
    ), "test_distributed must not have initialized CUDA context on main process"

    run_tests()<|MERGE_RESOLUTION|>--- conflicted
+++ resolved
@@ -3610,12 +3610,9 @@
     def _trace_name(self, rank):
         return self._trace_basename() + str(rank)
 
-<<<<<<< HEAD
     def started_or_scheduled(self, timing_enabled):
         return "started" if timing_enabled else "scheduled"
 
-=======
->>>>>>> b3b5bd51
 class NCCLTraceTest(NCCLTraceTestBase):
 
     @requires_nccl()
@@ -3803,11 +3800,7 @@
                 pg.allreduce(a).wait()
             torch.cuda.synchronize(device=device)
 
-<<<<<<< HEAD
-class NCCLTraceTestDumpOnTimeout(NCCLTraceTestBase):
-=======
 class NCCLTraceTestDumpOnTimeoutBase(NCCLTraceTestBase):
->>>>>>> b3b5bd51
     timeout_sec = 1
 
     def _create_process_group_nccl(self):
@@ -3817,11 +3810,7 @@
             world_size=self.world_size,
             rank=self.rank,
             store=store,
-<<<<<<< HEAD
-            timeout=timedelta(seconds=NCCLTraceTestDumpOnTimeout.timeout_sec))
-=======
             timeout=timedelta(seconds=NCCLTraceTestDumpOnTimeoutBase.timeout_sec))
->>>>>>> b3b5bd51
         pg = c10d.distributed_c10d._get_default_group()
         return pg
 
@@ -3838,18 +3827,12 @@
         except TimeoutError:
             return None
 
-<<<<<<< HEAD
+class NCCLTraceTestDumpOnTimeout(NCCLTraceTestDumpOnTimeoutBase):
     @requires_nccl()
     @skip_but_pass_in_sandcastle_if(torch.cuda.device_count() < 2, "NCCL test requires 2+ GPUs")
     @parametrize("timing_enabled", [True, False])
     def test_timeout_dumps(self, timing_enabled):
 
-=======
-class NCCLTraceTestDumpOnTimeout(NCCLTraceTestDumpOnTimeoutBase):
-    @requires_nccl()
-    @skip_but_pass_in_sandcastle_if(torch.cuda.device_count() < 2, "NCCL test requires 2+ GPUs")
-    def test_timeout_dumps(self):
->>>>>>> b3b5bd51
         if self.rank == self.MAIN_PROCESS_RANK:
             # wait for rank0 to crash before looking for its output file
             # we rely on rank0 holding off its abort long enough to dump the debug info
@@ -3860,22 +3843,17 @@
                 self.assertEqual(t[0]['seq_id'], 1)
                 self.assertEqual(t[0]['state'], 'completed')
                 self.assertEqual(t[1]['seq_id'], 2)
-<<<<<<< HEAD
                 self.assertEqual(t[1]['state'], self.started_or_scheduled(timing_enabled))
-=======
-                self.assertEqual(t[1]['state'], 'started')
->>>>>>> b3b5bd51
 
             self.assertFalse(os.path.exists(self._trace_name(rank=1)))
 
             return
 
         pg = self._create_process_group_nccl()
-<<<<<<< HEAD
         if timing_enabled:
             # we force disabled timing in setup, since there is no 'disable' function
             pg._enable_collectives_timing()
-=======
+
         device = self.local_device
         with torch.cuda.device(device):
             a = torch.full((3, 4), float(self.rank), device=device)
@@ -3887,6 +3865,8 @@
             # rank 0 will crash before it passes the sync, but rank1 will exit quickly and cleanly
             torch.cuda.synchronize()
 
+instantiate_parametrized_tests(NCCLTraceTestDumpOnTimeout)
+instantiate_parametrized_tests(NCCLTraceTest)
 
 class NCCLTraceTestTimeoutDumpOnIdleRanks(NCCLTraceTestDumpOnTimeoutBase):
     def _check_return_codes(self, elapsed_time):
@@ -3921,7 +3901,6 @@
             "TORCH_NCCL_HEARTBEAT_TIMEOUT_SEC"
         ] = f"{NCCLTraceTestDumpOnTimeoutBase.timeout_sec * 2}"
         pg = self._create_process_group_nccl()
->>>>>>> b3b5bd51
 
         device = self.local_device
         with torch.cuda.device(device):
@@ -3934,14 +3913,9 @@
             # rank 0 will crash before it passes the sync, but rank1 will exit quickly and cleanly
             torch.cuda.synchronize()
 
-<<<<<<< HEAD
-instantiate_parametrized_tests(NCCLTraceTestDumpOnTimeout)
-instantiate_parametrized_tests(NCCLTraceTest)
-=======
             # Force rank 1 to idle so that it also gets debug info dump triggered.
             if self.rank == 1:
                 time.sleep(6)
->>>>>>> b3b5bd51
 
 if __name__ == "__main__":
     assert (
