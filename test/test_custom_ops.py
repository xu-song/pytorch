--- conflicted
+++ resolved
@@ -1726,12 +1726,11 @@
         y = self.ns().foo(x)
         assert torch.allclose(y, x.sin())
 
-<<<<<<< HEAD
     def _test_impl_device(self, name, types, device):
         lib = self.lib()
         torch.library.define(f"{self.test_ns}::{name}", "(Tensor x) -> Tensor", lib=lib)
 
-        @torch.library.impl_device(f"{self.test_ns}::{name}", types)
+        @torch.library.impl(f"{self.test_ns}::{name}", types)
         def f(x):
             x_np = x.cpu().numpy()
             y = torch.from_numpy(np.sin(x_np))
@@ -1761,17 +1760,15 @@
             y = torch.from_numpy(np.sin(x_np))
             return y.to(device=x.device)
 
-        torch.library.impl_device(f"{self.test_ns}::foo", "default", f, lib=lib)
+        torch.library.impl(f"{self.test_ns}::foo", "default", f, lib=lib)
         x = torch.randn(3)
         y = self.ns().foo(x)
         assert torch.allclose(y, x.sin())
 
     def test_impl_device_invalid(self):
         with self.assertRaisesRegex(RuntimeError, "Expected one of cpu, cuda"):
-            torch.library.impl_device("blah::blah", "CPU")
-
-=======
->>>>>>> 619ae87a
+            torch.library.impl("blah::blah", "somethingsomething")
+
 
 def op_with_incorrect_schema(testcase, name):
     lib = testcase.lib()
