# Generates ADInplaceOrViewType.h/cpp
#
# NOTE: If any changes are being made to the ADInplaceOrView codegen please also check
# if updates are needed in torch/csrc/autograd/autograd_not_implemented_fallback.cpp
# The fallback is expected to mimick this codegen, so we should keep the two in sync.

from typing import Dict, List, Optional, Sequence, Tuple

from torchgen.api import cpp
from torchgen.api.autograd import (
    dispatch_strategy,
    gen_differentiable_outputs,
    NativeFunctionWithDifferentiabilityInfo,
)
from torchgen.api.types import (
    BaseCType,
    Binding,
    boolT,
    ConstRefCType,
    CType,
    DispatcherSignature,
    intArrayRefT,
    longT,
    OptionalCType,
    symIntArrayRefT,
    SymIntT,
    # See Note [Nested Arg Types]
    tensorT,
)
from torchgen.code_template import CodeTemplate
from torchgen.context import with_native_function
from torchgen.model import (
    NativeFunction,
    SchemaKind,
    SelfArgument,
    TensorOptionsArguments,
    Type,
)
from torchgen.utils import FileManager

from .context import with_native_function_with_differentiability_info
from .gen_trace_type import (
    get_return_value,
    MANUAL_AUTOGRAD,
    tie_return_values,
    type_wrapper_name,
)

# See NOTE [ Autograd View Variables ] in variable.h for details.
# If you update list VIEW_FUNCTIONS or RETURNS_VIEWS_OF_INPUT,
# you **MUST** also update the public list of view ops accordingly in
# docs/source/tensor_view.rst. Note not all ATen functions are exposed to public,
# e.g alias & sparse_coo_tensor_with_dims_and_tensors.
#
# A map: function name => name of the argument that all outputs are view of

VIEW_FUNCTIONS_WITH_METADATA_CHANGE = [
    "view_as_complex",
    "view_as_real",
    "_conj",
    "_neg_view",
    "_nested_view_from_buffer",
    "_nested_view_from_values_offsets",
    "_nested_view_from_values_offsets_lengths",
]

VIEW_FUNCTIONS = {
    "numpy_T": "self",
    "alias": "self",
    "as_strided": "self",
    "diagonal": "self",
    "expand": "self",
    "permute": "self",
    "select": "self",
    "slice": "self",
    "split": "self",
    "split_with_sizes": "self",
    "squeeze": "self",
    "t": "self",
    "transpose": "self",
    "unfold": "self",
    "unsqueeze": "self",
    "flatten": "self",
    "view": "self",
    "unbind": "self",
    "_indices": "self",
    "_values": "self",
    "indices": "self",
    "values": "self",
    "crow_indices": "self",
    "col_indices": "self",
    "ccol_indices": "self",
    "row_indices": "self",
    # sparse_coo ctor output should really be views of both indices and values,
    # but we only supports making as view of a single variable, and indices is
    # discrete anyways.
    # FIXME: clone indices on construction.
    "sparse_coo_tensor_with_dims_and_tensors": "values",
    "_reshape_alias": "self",
    "_test_autograd_multiple_dispatch_view": "self",
}

for key in VIEW_FUNCTIONS_WITH_METADATA_CHANGE:
    VIEW_FUNCTIONS[key] = "self"

# note: some VIEW_FUNCTIONS are just compositions of the view functions above
# this list contains both the root view functions and any that are purely composed
# of viewing functions, and is used by the JIT to determine when an operator
# may return a view of its inputs; however they may sometimes return a copy.
# (e.g. `contiguous`)
RETURNS_VIEWS_OF_INPUT = set(VIEW_FUNCTIONS.keys()).union(
    {
        "chunk",
        "detach",
        "contiguous",
        "reshape",
        "reshape_as",
        "expand_as",
        "view_as",
        "real",
        "imag",
        "narrow",
        "movedim",
        "tensor_split",
        "swapdims",
        "swapaxes",
        "mT",
        "mH",
        "adjoint",
        "matrix_H",
    }
)

# These are the functions we consider views for the purposes of validating
# StorageImpl and TensorImpl in gen_variable_type.
# `_unsafe_view` is not included in VIEW_FUNCTIONS above because it is not a
# view for the purposes of ADInplaceOrView kernel, we do not want to call as_view
# See NOTE [Unsafe View] for more info.
ALL_VIEW_FUNCTIONS = {
    **VIEW_FUNCTIONS,
    "_unsafe_view": "self",
}

ARRAYREF_TO_VEC = CodeTemplate(
    """\
auto ${vec} = ${arg}.vec();
"""
)

OPTIONAL_TO_VAL = CodeTemplate(
    """\
auto ${val} = ${arg}.value_or(${default});
"""
)

CALL_DISPATCH = CodeTemplate(
    """\
at::_ops::${unambiguous_name}::call(${unpacked_args})"""
)

INVERSE_VIEW_DISPATCH = CodeTemplate(
    """\
at::functionalization::FunctionalInverses::${inverse_name}(${unpacked_args})"""
)

SETUP_REPLAY_VIEW_IF_NOT_SUPPORT_AS_STRIDED_OR_VIEW_WITH_METADATA_CHANGE = CodeTemplate(
    """\
std::function<at::Tensor(const at::Tensor&)> func=nullptr;
std::function<at::Tensor(const at::Tensor&)> rev_func=nullptr;
if (${is_view_with_metadata_change} || !self.unsafeGetTensorImpl()->support_as_strided() ||
    c10::AutogradState::get_tls_state().get_view_replay_enabled()) {
  ${replay_view_func}
  ${reverse_replay_view_func}
}
"""
)

REPLAY_VIEW_LAMBDA_FUNC = CodeTemplate(
    """\
func = [=](const at::Tensor& ${input_base}) {
  return ${replay_view_call};
};
"""
)

REVERSE_REPLAY_VIEW_LAMBDA_FUNC = CodeTemplate(
    """\
rev_func = [=](const at::Tensor& ${input_view}) {
  return ${reverse_replay_view_call};
};
"""
)

METHOD_DEFINITION = CodeTemplate(
    """\
${return_type} ${type_wrapper_name}(${formals}) {
  ${type_definition_body}
}
"""
)

WRAPPER_REGISTRATION = CodeTemplate(
    """\
m.impl("${unqual_operator_name_with_overload}",
       TORCH_FN(${class_type}::${type_wrapper_name})
);
"""
)

AUTOGRAD_NOT_IMPLEMENTED_REGISTRATION = CodeTemplate(
    """\
m.impl("${unqual_operator_name_with_overload}", torch::autograd::autogradNotImplementedFallback());
"""
)

INPLACE_REDISPATCH = CodeTemplate(
    """\
{
  at::AutoDispatchBelowADInplaceOrView guard;
  at::_ops::${unambiguous_name}::redispatch(${unpacked_args});
}
"""
)

ASSIGN_RETURN_VALUE = CodeTemplate(
    """\
${return_values} = ${rhs_value};
"""
)

VIEW_REDISPATCH = CodeTemplate(
    """\
${assign_return_values} ([&]() {
  at::AutoDispatchBelowADInplaceOrView guard;
  return at::_ops::${unambiguous_name}::redispatch(${unpacked_args});
})();
"""
)

TMP_VAR = "_tmp"


# FIXME: Ideally these functions should be methods on Type class, but we have a
#        comment in codegen/model.py there saying these concepts are not well defined.
#        Thus we put a version that commonly used by autograd codegen here.
def is_tensor_type(t: Type) -> bool:
    # TODO: Should handle optional here?
    return t.is_tensor_like() and t.is_list_like() is None


def is_tensor_list_type(t: Type) -> bool:
    # TODO: Should handle optional here?
    return t.is_tensor_like() and t.is_list_like() is not None


UNPACK_TENSOR = CodeTemplate(
    """\
auto${ref} ${arg_name}_ = unpack${suffix}(${arg_name}, "${arg_name}", ${arg_pos});"""
)


def unpacked_name(arg_name: str) -> str:
    return arg_name + "_"


<<<<<<< HEAD
=======
# e.g. select.int -> select_copy_int_inverse()
def inverse_view_name(f: NativeFunction) -> str:
    copy_variant = f"{f.root_name}_copy"
    overload = f"{f.func.name.overload_name}"
    if overload != "":
        overload = "_" + overload
    return f"{copy_variant}{overload}_inverse"


>>>>>>> d9e7ebe7
def extract_bindings(f: NativeFunction) -> List[Binding]:
    return [
        r
        for a in f.func.schema_order_arguments()
        for r in cpp.argument(
            a,
            method=False,
            symint=True,
            cpp_no_default_args=set(),
            faithful=False,
            has_tensor_options=False,
        )
    ]


@with_native_function
def unpack_args(f: NativeFunction) -> Tuple[List[str], List[Binding]]:
    body: List[str] = []
    unpacked_bindings: List[Binding] = []

    for i, binding in enumerate(extract_bindings(f)):
        assert not isinstance(binding.argument, SelfArgument)
        if isinstance(binding.argument, TensorOptionsArguments):
            raise RuntimeError("VariableKernel shouldn't take TensorOptions")

        is_nullable = binding.argument.type.is_nullable()
        if not binding.argument.type.is_tensor_like() or is_nullable:
            unpacked_bindings.append(binding)
            continue

        is_tensor_list = is_tensor_list_type(binding.argument.type)
        ref = (not is_nullable) and not is_tensor_list
        suffix = "_opt" if is_nullable and not is_tensor_list else ""
        body.append(
            UNPACK_TENSOR.substitute(
                arg_name=binding.name,
                arg_pos=i,
                suffix=suffix,
                ref="&" if ref else "",
            )
        )
        unpacked_bindings.append(
            Binding(
                name=unpacked_name(binding.name),
                nctype=binding.nctype,
                argument=binding.argument,
                default=binding.default,
            )
        )

    return body, unpacked_bindings


def get_base_name(f: NativeFunction) -> str:
    return f.func.name.name.base  # TODO: should be str(f.func.name.name)?


def get_view_info(f: NativeFunction) -> Optional[str]:
    base_name = get_base_name(f)
    view_info = VIEW_FUNCTIONS.get(base_name, None)
    if view_info is None and base_name in RETURNS_VIEWS_OF_INPUT:
        view_info = "self"
    return view_info


# For view replay calls, we generate an ordinary Dispatcher::call() instead, because:
#  - We want to replay the entire call into the op, including any previously-set dispatch keys (including autograd!).
#  - The view replay call also is not part of the hot path.
def emit_view_call(
    f: NativeFunction, input_base: str, unpacked_args: Sequence[str]
) -> str:
    # View replay functions use the standard Dispatcher::call API.
    return CALL_DISPATCH.substitute(
        unambiguous_name=f.func.name.unambiguous_name(), unpacked_args=unpacked_args
    )


def emit_view_lambda(f: NativeFunction, bindings: List[Binding]) -> str:
    """Generate an additional lambda function to recover views in backward when as_strided is not supported.
    See Note [View + Inplace update for base tensor] and [View + Inplace update for view tensor] for more details.
    """
    input_base = "input_base"
    replay_view_func = ""
    updated_unpacked_args: List[str] = []
    known_view_arg_simple_types: List[CType] = [
        BaseCType(longT),
        OptionalCType(BaseCType(longT)),
        BaseCType(SymIntT),
        OptionalCType(BaseCType(SymIntT)),
        BaseCType(boolT),
        BaseCType(intArrayRefT),
        BaseCType(symIntArrayRefT),
        ConstRefCType(BaseCType(tensorT)),
    ]
    for binding in bindings:
        arg, arg_type = binding.name, binding.nctype.type
        if arg == "self":
            updated_unpacked_args.append(input_base)
            continue
        if arg_type not in known_view_arg_simple_types:
            known_types_str = ", ".join([str(t) for t in known_view_arg_simple_types])
            raise TypeError(
                f"You are adding an {arg_type} {arg} argument to op {cpp.name(f.func)} in addition to known types: "
                f"{known_types_str}. Please update the list or materialize it so that it can be closed "
                "over by value, also add a test in pytorch/xla/test/test_operations.py where this code "
                "is exercised."
            )
        if arg_type == BaseCType(intArrayRefT) or arg_type == BaseCType(
            symIntArrayRefT
        ):
            # It's not safe to close over IntArrayRef by value, since this is a
            # reference type, so materialize a vector to close over by value
            arg_vec = arg + "_vec"
            replay_view_func += ARRAYREF_TO_VEC.substitute(arg=arg, vec=arg_vec)
            updated_unpacked_args.append(arg_vec)
        elif arg_type == OptionalCType(BaseCType(longT)):
            # Materialize int64_t? to int64_t
            arg_value = arg + "_val"
            replay_view_func += OPTIONAL_TO_VAL.substitute(
                arg=arg, val=arg_value, default="0"
            )
            updated_unpacked_args.append(arg_value)
        elif arg_type == ConstRefCType(BaseCType(tensorT)):
            # NB: Closing over a tensor. If a user modifies this tensor, this will be silently
            # incorrect. The proper thing to do is to store the version counter and copy on write.
            updated_unpacked_args.append(arg)
        else:
            updated_unpacked_args.append(arg)

    replay_view_call = emit_view_call(f, input_base, updated_unpacked_args)
    replay_view_func += REPLAY_VIEW_LAMBDA_FUNC.substitute(
        input_base=input_base, replay_view_call=replay_view_call
    )

    # TODO: Lol actually fix this
    if f.root_name != "narrow":
        input_view = "input_view"
        reverse_replay_view_call = INVERSE_VIEW_DISPATCH.substitute(
            inverse_name=inverse_view_name(f),
            unpacked_args=(
                # NB: skip input_base arg
                ["self", f"{input_view}", "true"]
                + list(updated_unpacked_args[1:])
            ),
        )
        reverse_replay_view_func = REVERSE_REPLAY_VIEW_LAMBDA_FUNC.substitute(
            input_view=input_view, reverse_replay_view_call=reverse_replay_view_call
        )
    else:
        reverse_replay_view_func = ""

    is_view_with_metadata_change = (
        "true" if cpp.name(f.func) in VIEW_FUNCTIONS_WITH_METADATA_CHANGE else "false"
    )

    return SETUP_REPLAY_VIEW_IF_NOT_SUPPORT_AS_STRIDED_OR_VIEW_WITH_METADATA_CHANGE.substitute(
        is_view_with_metadata_change=is_view_with_metadata_change,
        replay_view_func=replay_view_func,
        reverse_replay_view_func=reverse_replay_view_func,
    )


def emit_view_body(
    fn: NativeFunctionWithDifferentiabilityInfo, var: str
) -> Tuple[str, str]:
    # See NOTE [ Autograd View Variables ] in variable.h for details.
    f = fn.func
    base_name = get_base_name(f)
    view_info = get_view_info(f)
    call = ""
    differentiable_outputs = gen_differentiable_outputs(fn)
    differentiable_output_vars = {r.name for r in differentiable_outputs}
    if not isinstance(view_info, str):
        raise TypeError(
            f"The view info should be a string for {base_name}, but it is: {view_info}"
        )
    if len(differentiable_output_vars) == 0:
        # no output is differentiable (.indices() for SparseTensors for example)
        rhs_value = (
            f"as_view({view_info}, {var}, "
            f"/* is_bw_differentiable */ false, /* is_fw_differentiable */ false)"
        )
    elif len(differentiable_output_vars) == 1:
        # Single differentiable output (Tensor or Tensor[])
        return_info = differentiable_outputs[0]
        # We only support simple Tensor or a TensorList for functions that return views
        if not is_tensor_type(return_info.type) and not is_tensor_list_type(
            return_info.type
        ):
            raise RuntimeError(
                f"{base_name} that return differentiable views can only return Tensor or Tensor[]"
            )

        # See Note [ View + Inplace detection]
        def get_creation_meta_in_mode(original: str) -> str:
            creation_meta_with_grad_mode = f"(at::GradMode::is_enabled() ? {original} : CreationMeta::NO_GRAD_MODE)"
            return f"InferenceMode::is_enabled() ? CreationMeta::INFERENCE_MODE : {creation_meta_with_grad_mode}"

        # Only allow rebasing of the history if we return a single Tensor
        # If we are in a no grad block, raise a warning
        # See NOTE [ View + Inplace detection ] for more details about this logic
        if is_tensor_list_type(return_info.type):
            creation_meta = get_creation_meta_in_mode("CreationMeta::MULTI_OUTPUT_NODE")
            call += (
                f"as_view(/* base */ {view_info}, /* output */ {var}, /* is_bw_differentiable */ true, "
                "/* is_fw_differentiable */ true, "
                f"/* creation_meta */ {creation_meta});"
            )
            rhs_value = f"std::move({var})"
        else:
            call += emit_view_lambda(f, extract_bindings(f))
            creation_meta = get_creation_meta_in_mode("CreationMeta::DEFAULT")
            rhs_value = (
                f"as_view(/* base */ {view_info}, /* output */ {var}, /* is_bw_differentiable */ true, "
                "/* is_fw_differentiable */ true, "
                f"/* view_func */ func, /* rev_view_func */ rev_func, /* creation_meta */ {creation_meta})"
            )
    else:
        # This could be supported but we don't need it at the moment, so keeping things simple.
        raise RuntimeError(
            "Function that return multiple differentiable output "
            "when at least one of them is view is not supported."
        )
    return call, rhs_value


def modifies_arguments(f: NativeFunction) -> bool:
    return f.func.kind() in [SchemaKind.inplace, SchemaKind.out]


@with_native_function_with_differentiability_info
def emit_inplace_or_view_body(fn: NativeFunctionWithDifferentiabilityInfo) -> List[str]:
    f = fn.func
    inplace_view_body: List[str] = []

    dispatcher_sig = DispatcherSignature.from_schema(f.func)
    dispatcher_exprs = dispatcher_sig.exprs()

    # code-generated ADInplaceOrView kernels plumb and recompute dispatch keys directly through the kernel for performance.
    # See Note [Plumbing Keys Through The Dispatcher] for details.
    dispatch_key_set = "ks & c10::after_ADInplaceOrView_keyset"
    redispatch_args = ", ".join([dispatch_key_set] + [a.expr for a in dispatcher_exprs])

    # Note that this calls the slow, dispatching variants of manual_cpp_binding ops.
    # We could probably work harder to ensure that the fast variants are called instead, but the perf benefit would be minimal.
    if modifies_arguments(f):  # inplace op
        inplace_view_body.append(
            INPLACE_REDISPATCH.substitute(
                unambiguous_name=f.func.name.unambiguous_name(),
                unpacked_args=redispatch_args,
            )
        )
        for r in cpp.return_names(f):
            inplace_view_body.append(f"increment_version({r});")
    else:
        assert get_view_info(f) is not None
        inplace_view_body.append(
            VIEW_REDISPATCH.substitute(
                assign_return_values="auto " + TMP_VAR + " = ",
                unambiguous_name=f.func.name.unambiguous_name(),
                unpacked_args=redispatch_args,
            )
        )
        call, rhs_value = emit_view_body(fn, TMP_VAR)
        inplace_view_body.append(call)
        assert rhs_value is not None
        inplace_view_body.append(
            ASSIGN_RETURN_VALUE.substitute(
                return_values=tie_return_values(f), rhs_value=rhs_value
            )
        )
    if f.func.returns:
        inplace_view_body.append(f"return {get_return_value(f)};")
    return inplace_view_body


@with_native_function
def gen_formals(f: NativeFunction) -> str:
    return ", ".join(
        # code-generated autograd kernels plumb and recompute dispatch keys directly through the kernel for performance.
        # See Note [Plumbing Keys Through The Dispatcher] for details.
        ["c10::DispatchKeySet ks"]
        + [
            f'{cpp.argument_type(a, binds="__placeholder__", symint=True).cpp_type()} {a.name}'
            for a in f.func.schema_order_arguments()
        ]
    )


@with_native_function_with_differentiability_info
def inplace_or_view_method_definition(
    fn: NativeFunctionWithDifferentiabilityInfo,
) -> Optional[str]:
    f = fn.func
    if get_view_info(f) is None and (
        # For functions that modify their inputs but don't return them,
        # we can't give them autograd support.
        # See https://github.com/pytorch/pytorch/issues/53796
        not modifies_arguments(f)
        or len(f.func.returns) == 0
    ):
        return None
    return METHOD_DEFINITION.substitute(
        return_type=cpp.returns_type(f.func.returns, symint=True).cpp_type(),
        type_wrapper_name=type_wrapper_name(f),
        formals=gen_formals(f),
        type_definition_body=emit_inplace_or_view_body(fn),
    )


@with_native_function_with_differentiability_info
def inplace_or_view_method_registration(
    fn: NativeFunctionWithDifferentiabilityInfo,
) -> Optional[str]:
    f = fn.func
    if get_view_info(f) is None and (
        not modifies_arguments(f) or len(f.func.returns) == 0
    ):
        return None
    return WRAPPER_REGISTRATION.substitute(
        unqual_operator_name_with_overload=f.func.name,
        type_wrapper_name=type_wrapper_name(f),
        class_type="ADInplaceOrView",
    )


def use_derived(fn: NativeFunctionWithDifferentiabilityInfo) -> bool:
    f = fn.func
    name = cpp.name(f.func)
    return name not in MANUAL_AUTOGRAD and dispatch_strategy(fn) == "use_derived"


def gen_inplace_or_view_type_env(
    fn: NativeFunctionWithDifferentiabilityInfo,
) -> Dict[str, List[str]]:
    definition = inplace_or_view_method_definition(fn)
    registration = inplace_or_view_method_registration(fn)

    return {
        "ops_headers": (
            [f"#include <ATen/ops/{fn.func.root_name}_ops.h>"]
            if definition is not None
            else []
        ),
        "inplace_or_view_method_definitions": [definition]
        if definition is not None
        else [],
        "inplace_or_view_wrapper_registrations": [registration]
        if registration is not None
        else [],
    }


def gen_inplace_or_view_type(
    out: str,
    native_yaml_path: str,
    tags_yaml_path: str,
    fns_with_infos: List[NativeFunctionWithDifferentiabilityInfo],
    template_path: str,
) -> None:
    # NOTE: see Note [Sharded File] at the top of the VariableType.cpp
    # template regarding sharding of the generated files.
    num_shards = 2

    fm = FileManager(install_dir=out, template_dir=template_path, dry_run=False)
    fm.write_sharded(
        "ADInplaceOrViewType.cpp",
        [fn for fn in fns_with_infos if use_derived(fn)],
        key_fn=lambda fn: fn.func.root_name,
        base_env={
            "generated_comment": "@"
            + f"generated from {fm.template_dir_for_comments()}/ADInplaceOrViewType.cpp",
        },
        env_callable=gen_inplace_or_view_type_env,
        num_shards=2,
        sharded_keys={
            "ops_headers",
            "inplace_or_view_method_definitions",
            "inplace_or_view_wrapper_registrations",
        },
    )<|MERGE_RESOLUTION|>--- conflicted
+++ resolved
@@ -263,8 +263,6 @@
     return arg_name + "_"
 
 
-<<<<<<< HEAD
-=======
 # e.g. select.int -> select_copy_int_inverse()
 def inverse_view_name(f: NativeFunction) -> str:
     copy_variant = f"{f.root_name}_copy"
@@ -274,7 +272,6 @@
     return f"{copy_variant}{overload}_inverse"
 
 
->>>>>>> d9e7ebe7
 def extract_bindings(f: NativeFunction) -> List[Binding]:
     return [
         r
