name: Build Official Docker Images

on:
  workflow_dispatch:
  pull_request:
    paths:
      - Dockerfile
      - docker.Makefile
      - .github/workflows/docker-release.yml
  push:
    branches:
      - nightly
    tags:
<<<<<<< HEAD
=======
      # Final Release tags look like: v1.11.0
      - v[0-9]+.[0-9]+.[0-9]+
>>>>>>> 9768f73c
      # Release candidate tags look like: v1.11.0-rc1
      - v[0-9]+.[0-9]+.[0-9]+-rc[0-9]+
      - ciflow/nightly/*

concurrency:
  group: ${{ github.workflow }}-${{ github.event.pull_request.number || github.sha }}-${{ github.event_name == 'workflow_dispatch' }}
  cancel-in-progress: true

env:
  BUILD_PROGRESS: plain
  BUILD_TYPE: official
  DOCKER_ORG: pytorch
  DOCKER_REGISTRY: ghcr.io
  NO_BUILD_SUFFIX: true
  USE_BUILDX: 1
  WITH_PUSH: ${{ github.event_name == 'push' && (github.event.ref == 'refs/heads/nightly' || startsWith(github.event.ref, 'refs/tags/v')) }}

jobs:
  generate-matrix:
    if: github.repository_owner == 'pytorch'
    runs-on: [self-hosted, linux.large]
    outputs:
      matrix: ${{ steps.generate-matrix.outputs.matrix }}
    steps:
      - name: Checkout PyTorch
        uses: pytorch/pytorch/.github/actions/checkout-pytorch@main
        with:
          fetch-depth: 1
          submodules: true
      - name: Get docker release matrix
        id: generate-matrix
        run: |
          MATRIX_BLOB="$(python3 .github/scripts/generate_docker_release_matrix.py)"
          echo "${MATRIX_BLOB}"
          echo "matrix=${MATRIX_BLOB}" >> "${GITHUB_OUTPUT}"

  build:
    if: ${{ github.repository == 'pytorch/pytorch' }}
    runs-on: [self-hosted, linux.2xlarge]
    environment: ${{ (github.ref == 'refs/heads/nightly' || startsWith(github.event.ref, 'refs/tags/v')) && 'docker-build' || '' }}
    timeout-minutes: 240
    needs: generate-matrix
    strategy:
      matrix: ${{ fromJson(needs.generate-matrix.outputs.matrix) }}
      fail-fast: false
    env:
      BUILD_IMAGE_TYPE: ${{ matrix.image_type }}
      BUILD_PLATFORMS: ${{ matrix.platform }}
      CUDA_VERSION: ${{ matrix.cuda_full_version }}
      CUDA_VERSION_SHORT: ${{ matrix.cuda }}
      CUDNN_VERSION: ${{ matrix.cudnn_version }}
    steps:
      - name: Setup SSH (Click me for login details)
        uses: pytorch/test-infra/.github/actions/setup-ssh@main
        with:
          github-secret: ${{ secrets.GITHUB_TOKEN }}
      # [see note: pytorch repo ref]
      # deep clone (fetch-depth 0) required for git merge-base
      - name: Checkout PyTorch
        uses: actions/checkout@v3
        with:
          fetch-depth: 0
          submodules: 'recursive'
      - name: Setup Linux
        uses: ./.github/actions/setup-linux
      - name: Login to GitHub Container Registry
        if: ${{ env.WITH_PUSH == 'true' }}
        uses: docker/login-action@v2
        with:
          registry: ghcr.io
          username: pytorch
          password: ${{ secrets.GHCR_PAT }}
      # Setup multi-arch image builds
      - name: Set up QEMU
        uses: docker/setup-qemu-action@v2
        env:
          QEMU_BINARY_PATH: ${{ runner.temp }}/bin
      - name: Set up Docker Buildx
        uses: docker/setup-buildx-action@v2
        with:
          version: v0.10.0
      - name: Setup job specific variables
        run: |
          set -eou pipefail
          # To get QEMU binaries in our PATH
          echo "${RUNNER_TEMP}/bin" >> "${GITHUB_PATH}"
          # Generate PyTorch version to use
          echo "PYTORCH_VERSION=$(python3 .github/scripts/generate_pytorch_version.py --no-build-suffix)" >> "${GITHUB_ENV}"
      - name: Setup test specific variables
        if: ${{ startsWith(github.event.ref, 'refs/tags/v') }}
        run: |
          if [[ ${{ github.event.ref }} =~ ^refs/tags/v[0-9]+\.[0-9]+\.[0-9]+-rc[0-9]+$ ]]; then
            {
              echo "DOCKER_IMAGE=pytorch-test";
              echo "INSTALL_CHANNEL=pytorch-test";
              echo "TRITON_VERSION=$(cut -f 1 .ci/docker/triton_version.txt)";
            } >> "${GITHUB_ENV}"
          fi
      - name: Setup nightly specific variables
        if: ${{ github.event.ref == 'refs/heads/nightly' || startsWith(github.event.ref, 'refs/tags/ciflow/nightly/') }}
        run: |
          {
            echo "DOCKER_IMAGE=pytorch-nightly";
            echo "INSTALL_CHANNEL=pytorch-nightly";
            echo "TRITON_VERSION=$(cut -f 1 .ci/docker/triton_version.txt)+$(cut -c -10 .ci/docker/ci_commit_pins/triton.txt)";
          } >> "${GITHUB_ENV}"
      - name: Run docker build / push
        # WITH_PUSH is used here to determine whether or not to add the --push flag
        run: |
          make -f docker.Makefile "${BUILD_IMAGE_TYPE}-image"
      - name: Push nightly tags
        if: ${{ github.event.ref == 'refs/heads/nightly' && matrix.image_type == 'runtime' }}
        run: |
          PYTORCH_DOCKER_TAG="${PYTORCH_VERSION}-cuda${CUDA_VERSION_SHORT}-cudnn${CUDNN_VERSION}-runtime"

          PYTORCH_NIGHTLY_COMMIT=$(docker run ghcr.io/pytorch/pytorch-nightly:"${PYTORCH_DOCKER_TAG}" \
                                          python -c 'import torch; print(torch.version.git_version[:7],end="")')

          docker tag ghcr.io/pytorch/pytorch-nightly:"${PYTORCH_DOCKER_TAG}" \
                 ghcr.io/pytorch/pytorch-nightly:"${PYTORCH_NIGHTLY_COMMIT}-cu${CUDA_VERSION}"
          docker push ghcr.io/pytorch/pytorch-nightly:"${PYTORCH_NIGHTLY_COMMIT}-cu${CUDA_VERSION}"

          docker tag ghcr.io/pytorch/pytorch-nightly:"${PYTORCH_NIGHTLY_COMMIT}-cu${CUDA_VERSION}" \
                 ghcr.io/pytorch/pytorch-nightly:latest
          docker push ghcr.io/pytorch/pytorch-nightly:latest
      - name: Teardown Linux
        uses: pytorch/test-infra/.github/actions/teardown-linux@main
        if: always()<|MERGE_RESOLUTION|>--- conflicted
+++ resolved
@@ -11,11 +11,8 @@
     branches:
       - nightly
     tags:
-<<<<<<< HEAD
-=======
       # Final Release tags look like: v1.11.0
       - v[0-9]+.[0-9]+.[0-9]+
->>>>>>> 9768f73c
       # Release candidate tags look like: v1.11.0-rc1
       - v[0-9]+.[0-9]+.[0-9]+-rc[0-9]+
       - ciflow/nightly/*
@@ -32,6 +29,8 @@
   NO_BUILD_SUFFIX: true
   USE_BUILDX: 1
   WITH_PUSH: ${{ github.event_name == 'push' && (github.event.ref == 'refs/heads/nightly' || startsWith(github.event.ref, 'refs/tags/v')) }}
+
+permissions: read-all
 
 jobs:
   generate-matrix:
