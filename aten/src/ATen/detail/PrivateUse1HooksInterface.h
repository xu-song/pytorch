--- conflicted
+++ resolved
@@ -19,8 +19,6 @@
         false,
         "You should register `PrivateUse1HooksInterface` for PrivateUse1 before call `getDeviceFromPtr`.");
   }
-<<<<<<< HEAD
-=======
 
   virtual Allocator* getPinnedMemoryAllocator() const {
     TORCH_CHECK(false,
@@ -28,7 +26,6 @@
   }
 
   virtual void initPrivateUse1() const {}
->>>>>>> 9768f73c
 };
 
 struct TORCH_API PrivateUse1HooksArgs {};
@@ -37,4 +34,6 @@
 
 TORCH_API at::PrivateUse1HooksInterface* GetPrivateUse1HooksInterface();
 
+TORCH_API bool isPrivateUse1HooksRegistered();
+
 }