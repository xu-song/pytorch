--- conflicted
+++ resolved
@@ -16,12 +16,7 @@
 
   // MPSDevice interface
   bool hasMPS() const override;
-<<<<<<< HEAD
-  bool isOnMacOS13orNewer(unsigned minor) const override;
-  bool isOnMacOS14orNewer(unsigned minor) const override;
-=======
   bool isOnMacOSorNewer(unsigned major, unsigned minor) const override;
->>>>>>> 95a86ed9
 
   // MPSGeneratorImpl interface
   const Generator& getDefaultMPSGenerator() const override;
