#pragma once

#include <c10/core/impl/LocalDispatchKeySet.h>
#include <c10/macros/Export.h>
#include <c10/macros/Macros.h>

// NOTE [Tracing Mode Switches]
//
// Historically, tracing function was controlled by two switches:
//
// - `AutoDispatchBelowADInplaceOrView` guard
//
//    Tracing function used to be script-generated inside `VariableType_*.cpp`
//    kernels, sharing the same `Autograd` dispatch key with autograd function.
//    Therefore, before tracing function was moved out of VariableType,
//    `AutoDispatchBelowADInplaceOrView` guard can also disable tracing as a
//    side effect of disabling `Autograd` dispatching.
//
// - `setTracingState()` API in `torch/csrc/jit/frontend/tracer.h`
//
//    It stores tracing data in a `TracingState` object in TLS. If the
//    `TracingState` object in TLS is `null`, then tracing is paused.
//
//    The `TracingState` object is created in `tracer::trace()` - the main
//    entrance of tracing function. It's temporarily set to `null` inside
//    generated VariableType (now TraceType) to bypass tracing for intermediate
//    ops (ops being called by other ops). After the intermediate op call
//    finishes it's set back to the original `TracingState` object.
//
//    The `TracingState` obect in TLS can also be read/written via its Python
//    binding in `python_tracer.cpp`, and `get/setTracingState()` C++ APIs,
//    which are also exposed as `TORCH_API`.
//
// Two new switches were introduced since tracing function was moved out of
// VariableType:
//
// - `tracer::impl::set_dispatch_enabled()` API
//
//    Unlike the special `Autograd` dispatch key which is included in dispatch
//    key set by default, `Tracer` dispatch key is off by default. The
//    dispatching switch can be toggled via this new API.
//
// - `tracer::impl::NoTracerDispatchMode` guard
//
//    It's used to cover the old semantics of `AutoDispatchBelowADInplaceOrView`
//    after tracing was moved out of VariableType.
//
// Before tracing function was moved out of VariableType, tracing was enabled
// when the following conditions are satisfied:
//
//    1) `TracingState` object in TLS != null;
//       - Either inside the execution scope of `tracer::trace()`, or
//       - Eagerly called `setTracingState()` with non-null object.
//    2) Not inside `AutoDispatchBelowADInplaceOrView` scope;
//
// After:
//
//    1) `TracingState` object in TLS != null;
//    2) Has called `tracer::impl::set_dispatch_enabled(true)`;
//    3) Not inside `tracer::impl::NonDispatchGuard` scope;
//
// [TODOs]
//
// - `setTracingState()` v.s. `tracer::impl::set_dispatch_enabled()`
//
//   Currently `set_dispatch_enabled()` is set/unset inside `setTracingState()`
//   to keep the semantics exactly the same as before - it's confusing to keep
//   both switches, though. We should consider simplifying/limiting the exposed
//   `setTracingState()` Python/C++ APIs (and other APIs calling it) so that
//   these two can be unified.
//
// - `AutoDispatchBelowADInplaceOrView` v.s.
// `tracer::impl::NoTracerDispatchMode`
//
//   We don't need to always set both guards together to keep semantics
//   unchanged. For the follow use cases of `AutoDispatchBelowADInplaceOrView`
//   we don't need set the new tracer guard:
//
//   * Script-generated VariableType kernels. The guard is not necessary as
//     tracing is already disabled explicitly by `setTracingState(null)` in
//     generated TraceType kernels - we could keep it as is or use the new guard
//     instead.
//
//   * Custom ops. Will be handled by fallback kernel for `Tracer`.
//
//   * Functions that are not likely to be called in tracing context (no python
//     binding / not an operator), e.g.: all mobile forward() wrappers, test
//     binaries, and etc.
//
//   * Where new threads are spawned, e.g.: ATen/native/ConvolutionMM2d.cpp.
//     It's not necessary as tracing is off by default.
//
//   For the rest of cases we might need have both:
//
//   * Functions that might be reachable from eager mode python (especially
//     factory methods), e.g.:
//     `internal_new_from_data()` in `torch/csrc/utils/tensor_new.cpp`.
//     Without the new guard it will add `aten::empty` to the traced graph.
//
//   * Some manually maintained functions, e.g.:
//     `torch/csrc/autograd/VariableTypeManual.cpp`.
//     Set the new guard if it's not obvious whether `setTracingState(null)`
//     has been called before it reaches the `AutoDispatchBelowADInplaceOrView`
//     guard.
//
//   We might need tweak the usage of the new guard to optimize/fix things.
//   It should only affect the correctness of tracing function, because the
//   guard is essentially no-op when the master `setTracingState()` switch is
//   off.

<<<<<<< HEAD
namespace at {
// Currently only used by scalar_tensor_static in ATen,
// otherwise this could be moved to torch::jit
=======
// TODO: move this from `at::` to `jit::torch::` after
// `aten/src/ATen/cpp_custom_type_hack.h` is removed.
>>>>>>> 617b9ba6

namespace at::tracer::impl {

static inline bool is_dispatch_enabled() {
  return c10::impl::tls_is_dispatch_key_included(at::DispatchKey::Tracer) &&
      !c10::impl::tls_is_dispatch_key_excluded(at::DispatchKey::Tracer);
}

static inline void set_dispatch_enabled(bool enabled) {
  TORCH_INTERNAL_ASSERT(
      !c10::impl::tls_is_dispatch_key_excluded(at::DispatchKey::Tracer),
      "Cannot enable tracing within the scope of NoTracerDispatchMode!");
  c10::impl::tls_set_dispatch_key_included(at::DispatchKey::Tracer, enabled);
}

struct NoTracerDispatchMode {
  c10::impl::ExcludeDispatchKeyGuard guard_{at::DispatchKey::Tracer};
};

} // namespace at::tracer::impl<|MERGE_RESOLUTION|>--- conflicted
+++ resolved
@@ -108,14 +108,8 @@
 //   guard is essentially no-op when the master `setTracingState()` switch is
 //   off.
 
-<<<<<<< HEAD
-namespace at {
 // Currently only used by scalar_tensor_static in ATen,
 // otherwise this could be moved to torch::jit
-=======
-// TODO: move this from `at::` to `jit::torch::` after
-// `aten/src/ATen/cpp_custom_type_hack.h` is removed.
->>>>>>> 617b9ba6
 
 namespace at::tracer::impl {
 
