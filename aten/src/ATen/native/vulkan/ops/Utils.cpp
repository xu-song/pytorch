--- conflicted
+++ resolved
@@ -1,4 +1,3 @@
-#include <ATen/native/vulkan/api/OpProfiler.h>
 #include <ATen/native/vulkan/ops/Common.h>
 
 namespace at {
@@ -56,7 +55,7 @@
       // shader arguments
       v_self.image(
           pipeline_barrier,
-          api::PipelineStage::Compute,
+          api::PipelineStage::COMPUTE,
           api::MemoryAccessType::WRITE),
       buffer,
       // params buffer
@@ -122,13 +121,7 @@
       // fence handle
       fence_handle,
       // shader arguments
-<<<<<<< HEAD
-      v_self.image(
-          pipeline_barrier,
-          api::PipelineStage::Compute),
-=======
       v_self.image(pipeline_barrier, api::PipelineStage::COMPUTE),
->>>>>>> 0b5b1000
       staging,
       // params buffer
       params.buffer());
